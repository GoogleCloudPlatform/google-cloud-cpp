
// Copyright 2017 Google Inc.
//
// Licensed under the Apache License, Version 2.0 (the "License");
// you may not use this file except in compliance with the License.
// You may obtain a copy of the License at
//
//     http://www.apache.org/licenses/LICENSE-2.0
//
// Unless required by applicable law or agreed to in writing, software
// distributed under the License is distributed on an "AS IS" BASIS,
// WITHOUT WARRANTIES OR CONDITIONS OF ANY KIND, either express or implied.
// See the License for the specific language governing permissions and
// limitations under the License.

#ifndef GOOGLE_CLOUD_CPP_BIGTABLE_CLIENT_TABLE_H_
#define GOOGLE_CLOUD_CPP_BIGTABLE_CLIENT_TABLE_H_

#include "bigtable/client/data_client.h"
#include "bigtable/client/filters.h"
#include "bigtable/client/idempotent_mutation_policy.h"
#include "bigtable/client/internal/table.h"
#include "bigtable/client/internal/throw_delegate.h"
#include "bigtable/client/internal/unary_rpc_utils.h"
#include "bigtable/client/metadata_update_policy.h"
#include "bigtable/client/mutations.h"
#include "bigtable/client/read_modify_write_rule.h"
#include "bigtable/client/row_reader.h"
#include "bigtable/client/row_set.h"
#include "bigtable/client/rpc_backoff_policy.h"
#include "bigtable/client/rpc_retry_policy.h"
#include <google/bigtable/v2/bigtable.grpc.pb.h>

namespace bigtable {
inline namespace BIGTABLE_CLIENT_NS {
/**
 * The main interface to interact with data in a Cloud Bigtable table.
 *
 * This class provides member functions to:
 * - read specific rows: `Table::ReadRow()`
 * - scan a ranges of rows: `Table::ReadRows()`
 * - update or create a single row: `Table::Apply()`
 * - update or modify multiple rows: `Table::BulkApply()`
 * - update a row based on previous values: `Table::CheckAndMutateRow()`
 *
 * The class deals with the most common transient failures, and retries the
 * underlying RPC calls subject to the policies configured by the application.
 * These policies are documented in`Table::Table()`.
 */
class Table {
 public:
  /**
   * Constructor with default policies.
   *
   * @param client how to communicate with Cloud Bigtable, including
   *     credentials, the project id, and the instance id.
   * @param table_id the table id within the instance defined by client.  The
   *     full table name is `client->instance_name() + '/tables/' + table_id`.
   */
  Table(std::shared_ptr<DataClient> client, std::string const& table_id)
      : impl_(std::move(client), table_id) {}

  /**
   * Constructor with explicit policies.
   *
   * The policies are passed by value, because this makes it easy for
   * applications to create them.  For example:
   *
   * @code
   * using namespace std::chrono_literals; // assuming C++14.
   * auto client = bigtable::CreateDefaultClient(...); // details ommitted
   * bigtable::Table table(client, "my-table",
   *                       // Allow up to 20 minutes to retry operations
   *                       bigtable::LimitedTimeRetryPolicy(20min),
   *                       // Start with 50 milliseconds backoff, grow
   *                       // exponentially to 5 minutes.
   *                       bigtable::ExponentialBackoffPolicy(50ms, 5min),
   *                       // Only retry idempotent mutations.
   *                       bigtable::SafeIdempotentMutationPolicy());
   * @endcode
   *
   * @param client how to communicate with Cloud Bigtable, including
   *     credentials, the project id, and the instance id.
   * @param table_id the table id within the instance defined by client.  The
   *     full table name is `client->instance_name() + "/tables/" + table_id`.
   * @param retry_policy the value of the `RPCRetryPolicy`, for example, the
   *     policy type may be `LimitedErrorCountRetryPolicy` which
   *     tolerates a maximum number of errors, the value controls how many.
   * @param backoff_policy the value of the `RPCBackoffPolicy`, for example, the
   *     policy type may be `ExponentialBackoffPolicy` which will
   *     double the wait period on each failure, up to a limit.  The value
   *     controls the initial and maximum wait periods.
   * @param idempotent_mutation_policy the value of the
   *     `IdempotentMutationPolicy`. The policies implemented by this library
   *     (`SafeIdempotentMutationPolicy` and `AlwaysRetryMutationPolicy`) are
   *     stateless, but the application may implement stateful policies.
   *
   * @tparam IdempotentMutationPolicy which mutations are retried. Use
   *     `SafeIdempotentMutationPolicy` to only retry idempotent operations, use
   *     `AlwaysRetryMutationPolicy` to retry all operations.  Read the caveats
   *     in the class defintion to understand the downsides of the latter. You
   *     can also create your own policies that decide which mutations to retry.
   * @tparam RPCBackoffPolicy how to backoff from a failed RPC.  Currently only
   *     `ExponentialBackoffPolicy` is implemented. You can also create your
   *     own policies that backoff using a different algorithm.
   * @tparam RPCRetryPolicy for how long to retry failed RPCs. Use
   *     `LimitedErrorCountRetryPolicy` to limit the number of failures allowed.
   *     Use `LimitedTimeRetryPolicy` to bound the time for any request.  You
   *     can also create your own policies that combine time and error counts.
   */
  template <typename RPCRetryPolicy, typename RPCBackoffPolicy,
            typename IdempotentMutationPolicy>
  Table(std::shared_ptr<DataClient> client, std::string const& table_id,
        RPCRetryPolicy retry_policy, RPCBackoffPolicy backoff_policy,
        IdempotentMutationPolicy idempotent_mutation_policy)
      : impl_(std::move(client), table_id, std::move(retry_policy),
              std::move(backoff_policy),
              std::move(idempotent_mutation_policy)) {}

  std::string const& table_name() const { return impl_.table_name(); }

  /**
   * Attempts to apply the mutation to a row.
   *
   * @param mut the mutation. Note that this function takes ownership (and
   *     then discards) the data in the mutation.  In general, a
   *     `SingleRowMutation` can be used to modify and/or delete multiple cells,
   *     across different columns and column families.
   *
   * @throws PermanentMutationFailure if the function cannot
   *     successfully apply the mutation given the current policies. The
   *     exception contains a copy of the original mutation, in case the
   *     application wants to retry, log, or otherwise handle the failure.
   */
  void Apply(SingleRowMutation&& mut);

  /**
   * Attempts to apply mutations to multiple rows.
   *
   * @param mut the mutations, note that this function takes
   *     ownership (and then discards) the data in the mutation. In general, a
   *     `BulkMutation` can modify multiple rows, and the modifications for each
   *     row can change (or create) multiple cells, across different columns and
   *     column families.
   *
   * @throws PermanentMutationFailure based on how the retry policy
   *     handles error conditions.  Note that not idempotent mutations that
   *     are not reported as successful or failed by the server are not sent
   *     to the server more than once, and are reported back with a OK status
   *     in the exception. The exception contains a copy of the original
   *     mutations, in case the application wants to retry, log, or otherwise
   *     handle the failed mutations.
   */
  void BulkApply(BulkMutation&& mut);

  /**
   * Reads a set of rows from the table.
   *
   * @param row_set the rows to read from.
   * @param filter is applied on the server-side to data in the rows.
   */
  RowReader ReadRows(RowSet row_set, Filter filter);

  /**
   * Reads a limited set of rows from the table.
   *
   * @param row_set the rows to read from.
   * @param rows_limit the maximum number of rows to read. Must be larger than
   *     zero. Use `ReadRows(RowSet, Filter)` to read all matching rows.
   * @param filter is applied on the server-side to data in the rows.
   *
   * @throws std::invalid_argument if rows_limit is <= 0.
   */
  RowReader ReadRows(RowSet row_set, std::int64_t rows_limit, Filter filter);

  /**
   * Read and return a single row from the table.
   *
   * @param row_key the row to read.
   * @param filter a filter expression, can be used to select a subset of the
   *     column families and columns in the row.
   * @returns a tuple, the first element is a boolean, with value `false` if the
   *     row does not exist.  If the first element is `true` the second element
   *     has the contents of the Row.  Note that the contents may be empty
   *     if the filter expression removes all column families and columns.
   */
  std::pair<bool, Row> ReadRow(std::string row_key, Filter filter);

  /**
   * Atomic test-and-set for a row using filter expressions.
   *
   * Atomically check the value of a row using a filter expression.  If the
   * expression passes (meaning at least one element is returned by it), one
   * set of mutations is applied.  If the filter does not pass, a different set
   * of mutations is applied.  The changes are atomically applied in the server.
   *
   * @param row_key the row to modify.
   * @param filter the filter expression.
   * @param true_mutations the mutations for the "filter passed" case.
   * @param false_mutations the mutations for the "filter did not pass" case.
   * @returns true if the filter passed.
   */
  bool CheckAndMutateRow(std::string row_key, Filter filter,
                         std::vector<Mutation> true_mutations,
                         std::vector<Mutation> false_mutations);

<<<<<<< HEAD
  /**
   * Sample of the row keys in the table, including approximate data sizes.
   *
   * The application/user can specify the collection type(list and vector
   * supported at this moment), for example:
   * @code
   * auto as_vector = table.SampleRows<std::vector>();
   * auto as_list = table.SampleRows<std::list>();
   * @endcode
   */
  template <template <typename...> class Collection = std::vector>
  Collection<bigtable::RowKeySample> SampleRows() {
    grpc::Status status;
    auto result = impl_.SampleRows<Collection>(status);
    if (not status.ok()) {
      internal::RaiseRpcError(status, status.error_message());
    }

    return result;
  }

=======
>>>>>>> 43eae6bb
  /**
   * Atomically read and modify the row in the server, returning the
   * resulting row
   *
   * @tparam Args this is zero or more ReadModifyWriteRules to apply on a row
   * @param row_key the row to read
   * @param rule to modify the row. Two types of rules are applied here
   *     AppendValue which will read the existing value and append the
   *     text provided to the value.
   *     IncrementAmount which will read the existing uint64 big-endian-int
   *     and add the value provided.
   *     Both rules accept the family and column identifier to modify.
   * @param rules is the zero or more ReadModifyWriteRules to apply on a row.
   * @returns modified row
   */
  template <typename... Args>
  Row ReadModifyWriteRow(std::string row_key,
                         bigtable::ReadModifyWriteRule rule, Args&&... rules) {
    grpc::Status status;
    Row row =
        impl_.ReadModifyWriteRow(std::move(row_key), status, std::move(rule),
                                 std::forward<Args>(rules)...);
    if (not status.ok()) {
      internal::RaiseRpcError(status, status.error_message());
    }
    return row;
  }

 private:
  noex::Table impl_;
};

}  // namespace BIGTABLE_CLIENT_NS
}  // namespace bigtable

#endif  // GOOGLE_CLOUD_CPP_BIGTABLE_CLIENT_TABLE_H_<|MERGE_RESOLUTION|>--- conflicted
+++ resolved
@@ -1,4 +1,3 @@
-
 // Copyright 2017 Google Inc.
 //
 // Licensed under the Apache License, Version 2.0 (the "License");
@@ -204,7 +203,6 @@
                          std::vector<Mutation> true_mutations,
                          std::vector<Mutation> false_mutations);
 
-<<<<<<< HEAD
   /**
    * Sample of the row keys in the table, including approximate data sizes.
    *
@@ -226,8 +224,6 @@
     return result;
   }
 
-=======
->>>>>>> 43eae6bb
   /**
    * Atomically read and modify the row in the server, returning the
    * resulting row
