--- conflicted
+++ resolved
@@ -189,14 +189,8 @@
 
   google::cloud::bigtable::InstanceId instance_id(ConsumeArg(argc, argv));
   google::cloud::bigtable::ClusterId cluster_id(ConsumeArg(argc, argv));
-<<<<<<< HEAD
   std::string const zone = ConsumeArg(argc, argv);
-
-  auto location =
-      "projects/" + instance_admin.project_id() + "/locations/" + zone;
-=======
   auto location = "us-central1-a";
->>>>>>> 1381cfe9
   auto cluster_config = google::cloud::bigtable::ClusterConfig(
       location, 3, google::cloud::bigtable::ClusterConfig::HDD);
   auto cluster =
@@ -423,10 +417,8 @@
 
   // [START bigtable_create_cluster]
   std::cout << "\nAdding Cluster: " << std::endl;
-  auto location =
-      "projects/" + instance_admin.project_id() + "/locations/" + zone_2;
   auto cluster_config = google::cloud::bigtable::ClusterConfig(
-      location, 3, google::cloud::bigtable::ClusterConfig::HDD);
+      zone_2, 3, google::cloud::bigtable::ClusterConfig::HDD);
   auto cluster =
       instance_admin.CreateCluster(cluster_config, instance_id, cluster_id_2);
   std::cout << "Cluster Created " << cluster.get().name() << std::endl;
