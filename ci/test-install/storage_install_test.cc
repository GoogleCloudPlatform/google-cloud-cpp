--- conflicted
+++ resolved
@@ -53,18 +53,11 @@
   while (std::getline(stream, line, '\n')) {
     ++count;
   }
-<<<<<<< HEAD
-  client
-      ->DeleteObject(bucket_name, object_name,
-                     gcs::Generation(meta.generation()))
+  google::cloud::Status status = client->DeleteObject(
+      bucket_name, object_name, gcs::Generation(meta.generation()))
       .value();
-=======
-  google::cloud::Status status = client.DeleteObject(
-      bucket_name, object_name, gcs::Generation(meta.generation()));
   if (!status.ok()) {
     throw std::runtime_error(status.message());
-  }
->>>>>>> 4772af2a
 
   return 0;
 } catch (std::exception const& ex) {
