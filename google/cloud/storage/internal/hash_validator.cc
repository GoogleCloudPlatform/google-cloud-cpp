// Copyright 2018 Google LLC
//
// Licensed under the Apache License, Version 2.0 (the "License");
// you may not use this file except in compliance with the License.
// You may obtain a copy of the License at
//
//     http://www.apache.org/licenses/LICENSE-2.0
//
// Unless required by applicable law or agreed to in writing, software
// distributed under the License is distributed on an "AS IS" BASIS,
// WITHOUT WARRANTIES OR CONDITIONS OF ANY KIND, either express or implied.
// See the License for the specific language governing permissions and
// limitations under the License.

#include "google/cloud/storage/internal/hash_validator.h"
#include "google/cloud/internal/make_unique.h"
#include "google/cloud/storage/internal/hash_validator_impl.h"
#include "google/cloud/storage/internal/object_requests.h"
#include "google/cloud/storage/object_metadata.h"

namespace google {
namespace cloud {
namespace storage {
inline namespace STORAGE_CLIENT_NS {
namespace internal {

void CompositeValidator::Update(char const* buf, std::size_t n) {
  left_->Update(buf, n);
  right_->Update(buf, n);
}

void CompositeValidator::ProcessMetadata(ObjectMetadata const& meta) {
  left_->ProcessMetadata(meta);
  right_->ProcessMetadata(meta);
}

void CompositeValidator::ProcessHeader(std::string const& key,
                                       std::string const& value) {
  left_->ProcessHeader(key, value);
  right_->ProcessHeader(key, value);
}

HashValidator::Result CompositeValidator::Finish() && {
  auto left_result = std::move(*left_).Finish();
  auto right_result = std::move(*right_).Finish();

  auto received = left_->Name() + "=" + left_result.received;
  received += "," + right_->Name() + "=" + right_result.received;
  auto computed = left_->Name() + "=" + left_result.computed;
  computed += "," + right_->Name() + "=" + right_result.computed;
  bool is_mismatch = left_result.is_mismatch || right_result.is_mismatch;
  return Result{std::move(received), std::move(computed), is_mismatch};
}

std::unique_ptr<HashValidator> CreateHashValidator(bool disable_md5,
                                                   bool disable_crc32c) {
  if (disable_md5 && disable_crc32c) {
    return google::cloud::internal::make_unique<NullHashValidator>();
  }
  if (disable_md5) {
    return google::cloud::internal::make_unique<Crc32cHashValidator>();
  }
  if (disable_crc32c) {
    return google::cloud::internal::make_unique<MD5HashValidator>();
  }
  return google::cloud::internal::make_unique<CompositeValidator>(
      google::cloud::internal::make_unique<Crc32cHashValidator>(),
      google::cloud::internal::make_unique<MD5HashValidator>());
}

std::unique_ptr<HashValidator> CreateHashValidator(
    ReadObjectRangeRequest const& request) {
  auto disable_md5 = false;
  auto disable_crc32c = false;
  if (request.RequiresRangeHeader()) {
    return google::cloud::internal::make_unique<NullHashValidator>();
  }
<<<<<<< HEAD
  if (request.HasOption<DisableMD5Hash>()) {
    disable_md5 = request.GetOption<DisableMD5Hash>().value();
    if (!request.HasOption<DisableCrc32cChecksum>()) {
      disable_crc32c = !disable_md5;
    }
  }
  if (request.HasOption<DisableCrc32cChecksum>()) {
    disable_crc32c = request.GetOption<DisableCrc32cChecksum>().value();
    if (!request.HasOption<DisableMD5Hash>()) {
      disable_md5 = !disable_crc32c;
    }
  }
=======
  auto disable_md5 = request.HasOption<DisableMD5Hash>() &&
                     request.GetOption<DisableMD5Hash>().value();
  auto disable_crc32c = request.HasOption<DisableCrc32cChecksum>() &&
                        request.GetOption<DisableCrc32cChecksum>().value();
>>>>>>> e5008f6e
  return CreateHashValidator(disable_md5, disable_crc32c);
}

std::unique_ptr<HashValidator> CreateHashValidator(
    ResumableUploadRequest const& request) {
<<<<<<< HEAD
  auto disable_md5 = false;
  auto disable_crc32c = false;
  if (request.HasOption<DisableMD5Hash>()) {
    disable_md5 = request.GetOption<DisableMD5Hash>().value();
    if (!request.HasOption<DisableCrc32cChecksum>()) {
      disable_crc32c = !disable_md5;
    }
  }
  if (request.HasOption<DisableCrc32cChecksum>()) {
    disable_crc32c = request.GetOption<DisableCrc32cChecksum>().value();
    if (!request.HasOption<DisableMD5Hash>()) {
      disable_md5 = !disable_crc32c;
    }
  }
=======
  auto disable_md5 = request.HasOption<DisableMD5Hash>() &&
                     request.GetOption<DisableMD5Hash>().value();
  auto disable_crc32c = request.HasOption<DisableCrc32cChecksum>() &&
                        request.GetOption<DisableCrc32cChecksum>().value();
>>>>>>> e5008f6e
  return CreateHashValidator(disable_md5, disable_crc32c);
}

}  // namespace internal
}  // namespace STORAGE_CLIENT_NS
}  // namespace storage
}  // namespace cloud
}  // namespace google<|MERGE_RESOLUTION|>--- conflicted
+++ resolved
@@ -70,56 +70,22 @@
 
 std::unique_ptr<HashValidator> CreateHashValidator(
     ReadObjectRangeRequest const& request) {
-  auto disable_md5 = false;
-  auto disable_crc32c = false;
   if (request.RequiresRangeHeader()) {
     return google::cloud::internal::make_unique<NullHashValidator>();
   }
-<<<<<<< HEAD
-  if (request.HasOption<DisableMD5Hash>()) {
-    disable_md5 = request.GetOption<DisableMD5Hash>().value();
-    if (!request.HasOption<DisableCrc32cChecksum>()) {
-      disable_crc32c = !disable_md5;
-    }
-  }
-  if (request.HasOption<DisableCrc32cChecksum>()) {
-    disable_crc32c = request.GetOption<DisableCrc32cChecksum>().value();
-    if (!request.HasOption<DisableMD5Hash>()) {
-      disable_md5 = !disable_crc32c;
-    }
-  }
-=======
   auto disable_md5 = request.HasOption<DisableMD5Hash>() &&
                      request.GetOption<DisableMD5Hash>().value();
   auto disable_crc32c = request.HasOption<DisableCrc32cChecksum>() &&
                         request.GetOption<DisableCrc32cChecksum>().value();
->>>>>>> e5008f6e
   return CreateHashValidator(disable_md5, disable_crc32c);
 }
 
 std::unique_ptr<HashValidator> CreateHashValidator(
     ResumableUploadRequest const& request) {
-<<<<<<< HEAD
-  auto disable_md5 = false;
-  auto disable_crc32c = false;
-  if (request.HasOption<DisableMD5Hash>()) {
-    disable_md5 = request.GetOption<DisableMD5Hash>().value();
-    if (!request.HasOption<DisableCrc32cChecksum>()) {
-      disable_crc32c = !disable_md5;
-    }
-  }
-  if (request.HasOption<DisableCrc32cChecksum>()) {
-    disable_crc32c = request.GetOption<DisableCrc32cChecksum>().value();
-    if (!request.HasOption<DisableMD5Hash>()) {
-      disable_md5 = !disable_crc32c;
-    }
-  }
-=======
   auto disable_md5 = request.HasOption<DisableMD5Hash>() &&
                      request.GetOption<DisableMD5Hash>().value();
   auto disable_crc32c = request.HasOption<DisableCrc32cChecksum>() &&
                         request.GetOption<DisableCrc32cChecksum>().value();
->>>>>>> e5008f6e
   return CreateHashValidator(disable_md5, disable_crc32c);
 }
 
