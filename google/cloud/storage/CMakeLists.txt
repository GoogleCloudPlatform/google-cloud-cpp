# Copyright 2018 Google LLC
#
# Licensed under the Apache License, Version 2.0 (the "License");
# you may not use this file except in compliance with the License.
# You may obtain a copy of the License at
#
#     http://www.apache.org/licenses/LICENSE-2.0
#
# Unless required by applicable law or agreed to in writing, software
# distributed under the License is distributed on an "AS IS" BASIS,
# WITHOUT WARRANTIES OR CONDITIONS OF ANY KIND, either express or implied.
# See the License for the specific language governing permissions and
# limitations under the License.

# This should be included from the top level CMakeLists file
set(STORAGE_CLIENT_VERSION_MAJOR 0)
set(STORAGE_CLIENT_VERSION_MINOR 1)
set(STORAGE_CLIENT_VERSION_PATCH 0)

# Configure the Compiler options, we will be using C++11 features.
set(CMAKE_CXX_STANDARD 11)
set(CMAKE_CXX_STANDARD_REQUIRED ON)

set(DOXYGEN_PROJECT_NAME "Google Cloud Storage C++ Client")
set(DOXYGEN_PROJECT_BRIEF "A C++ Client Library for Google Cloud Storage")
set(DOXYGEN_PROJECT_NUMBER
    "${STORAGE_CLIENT_VERSION_MAJOR}.${STORAGE_CLIENT_VERSION_MINOR}.${STORAGE_CLIENT_VERSION_PATCH}")
set(DOXYGEN_EXAMPLE_PATH ${CMAKE_CURRENT_SOURCE_DIR}/examples)
set(DOXYGEN_PREDEFINED "STORAGE_CLIENT_NS=v${BIGTABLE_CLIENT_VERSION_MAJOR}")
set(DOXYGEN_EXCLUDE_PATTERNS
    "*/google/cloud/storage/README.md"
    "*/google/cloud/storage/ci/*"
    "*/google/cloud/storage/examples/*.md"
    "*/google/cloud/storage/internal/*"
    "*/google/cloud/storage/testing/*"
    "*/google/cloud/storage/tests/*"
    "*/google/cloud/storage/*_test.cc")

include(GoogleCloudCppCommon)
include(IncludeNlohmannJson)

# Generate the version information from the CMake values.
configure_file(version_info.h.in version_info.h)

# Define an interface library, i.e., a library that really has no sources, and
# add public target options to it.  The targets then use the library via
# target_link_libraries(target PRIVATE storage_common_options), which
# implicitly adds the options to those targets, but does *not* add the options
# to any targets that depend on them.  This is a CMake idiom to add options to
# targets without having to painfully set special variables, it also allows
# users to add more common options without having to touch the code.
add_library(storage_common_options INTERFACE)
google_cloud_cpp_add_common_options(storage_common_options)

# Enable unit tests
enable_testing()

# Search for libcurl, in CMake 3.5 this does not define a target, but it will
# in 3.12 (see https://cmake.org/cmake/help/git-stage/module/FindCURL.html for
# details).  Until then, define the target ourselves if it is missing.
find_package(CURL REQUIRED)
if (NOT TARGET CURL::CURL)
    add_library(CURL::CURL UNKNOWN IMPORTED)
    set_property(TARGET CURL::CURL APPEND
        PROPERTY INTERFACE_INCLUDE_DIRECTORIES
            "${CURL_INCLUDE_DIR}")
    set_property(TARGET CURL::CURL APPEND
        PROPERTY IMPORTED_LOCATION
            "${CURL_LIBRARY}")
endif ()
# If the library is static, we need to explicitly link its dependencies.
# However, we should not do so for shared libraries, because the version of
# OpenSSL (for example) found by find_package() may be newer than the
# version linked against libcurl.
if ("${CURL_LIBRARY}" MATCHES "${CMAKE_STATIC_LIBRARY_SUFFIX}$")
    find_package(OpenSSL REQUIRED)
    find_package(ZLIB REQUIRED)
    set_property(TARGET CURL::CURL APPEND
        PROPERTY INTERFACE_LINK_LIBRARIES
        OpenSSL::SSL
        OpenSSL::Crypto
        ZLIB::ZLIB)
    message(STATUS "CURL linkage will be static")
else ()
    message(STATUS "CURL linkage will be non-static")
endif ()

find_package(OpenSSL REQUIRED)
find_package(ZLIB REQUIRED)


# the client library
add_library(storage_client
    ${CMAKE_CURRENT_BINARY_DIR}/version_info.h
    bucket_metadata.h
    bucket_metadata.cc
    client.h
    client.cc
    client_options.h
    client_options.cc
    credentials.h
    credentials.cc
    internal/authorized_user_credentials.h
    internal/common_metadata.h
    internal/common_metadata.cc
    internal/credential_constants.h
    internal/curl_request.h
    internal/curl_request.cc
    internal/curl_wrappers.h
    internal/curl_wrappers.cc
    internal/default_client.h
    internal/get_bucket_metadata_request.h
    internal/google_application_default_credentials_file.h
    internal/google_application_default_credentials_file.cc
    internal/http_response.h
    internal/insert_object_media_request.h
    internal/list_objects_request.h
    internal/list_objects_request.cc
    internal/metadata_parser.h
    internal/metadata_parser.cc
    internal/nljson.h
    internal/openssl_util.h
    internal/parse_rfc3339.h
    internal/parse_rfc3339.cc
    internal/raw_client.h
        internal/read_object_range_request.h
    internal/read_object_range_request.cc
    internal/request_parameters.h
    internal/retry_client.h
    internal/retry_client.cc
<<<<<<< HEAD
    internal/service_account_credentials.h
    object.h
    object.cc
=======
    list_objects_reader.h
    list_objects_reader.cc
>>>>>>> 0c8932a8
    object_metadata.h
    object_metadata.cc
    object_stream.h
    object_stream.cc
    well_known_parameters.h
    retry_policy.h
    status.h
    version.h
    version.cc)
target_link_libraries(storage_client
    PUBLIC
        google_cloud_cpp_common
        CURL::CURL
        Threads::Threads
        OpenSSL::SSL
        OpenSSL::Crypto
        ZLIB::ZLIB
    PRIVATE
        nlohmann_json
        storage_common_options)
if (WIN32)
    target_link_libraries(storage_client
        PUBLIC
            wsock32 ws2_32)
endif ()
target_include_directories(storage_client PUBLIC
    $<BUILD_INTERFACE:${PROJECT_SOURCE_DIR}>
    $<BUILD_INTERFACE:${PROJECT_BINARY_DIR}>
    $<INSTALL_INTERFACE:include>)
target_compile_options(storage_client PUBLIC ${GOOGLE_CLOUD_CPP_EXCEPTIONS_FLAG})

add_library(storage_client_testing
    testing/canonical_errors.h
    testing/mock_client.h
    testing/mock_http_request.h
    testing/mock_http_request.cc)
target_link_libraries(storage_client_testing
    PUBLIC
        storage_client
        gmock
    PRIVATE
        nlohmann_json
        storage_common_options)
target_include_directories(storage_client_testing PUBLIC
    $<BUILD_INTERFACE:${PROJECT_SOURCE_DIR}>
    $<BUILD_INTERFACE:${PROJECT_BINARY_DIR}>
    $<INSTALL_INTERFACE:include>)
target_compile_options(storage_client_testing PUBLIC ${GOOGLE_CLOUD_CPP_EXCEPTIONS_FLAG})

include(CreateBazelConfig)
create_bazel_config(storage_client)
google_cloud_cpp_add_clang_tidy(storage_client)
create_bazel_config(storage_client_testing)

# List the unit tests, then setup the targets and dependencies.
set(storage_client_unit_tests
    bucket_metadata_test.cc
    bucket_test.cc
    internal/authorized_user_credentials_test.cc
    internal/default_client_test.cc
    internal/google_application_default_credentials_file_test.cc
    internal/list_objects_request_test.cc
    internal/metadata_parser_test.cc
    internal/nljson_test.cc
    internal/parse_rfc3339_test.cc
    internal/retry_client_test.cc
    internal/read_object_range_request_test.cc
<<<<<<< HEAD
    internal/service_account_credentials_test.cc
=======
    list_objects_reader_test.cc
>>>>>>> 0c8932a8
    object_metadata_test.cc
    object_stream_test.cc
    retry_policy_test.cc
    link_test.cc)

foreach (fname ${storage_client_unit_tests})
    string(REPLACE "/" "_" target ${fname})
    string(REPLACE ".cc" "" target ${target})
    add_executable(${target} ${fname})
    target_link_libraries(${target}
        PRIVATE
            storage_client_testing
            storage_client
            gmock
            CURL::CURL
            storage_common_options
            nlohmann_json)
    add_test(NAME ${target} COMMAND ${target})
endforeach ()

# Export the list of unit tests so the Bazel BUILD file can pick it up.
export_list_to_bazel("storage_client_unit_tests.bzl" "storage_client_unit_tests")

add_subdirectory(tests)

if (GOOGLE_CLOUD_CPP_ENABLE_CXX_EXCEPTIONS)
    add_subdirectory(examples)
endif (GOOGLE_CLOUD_CPP_ENABLE_CXX_EXCEPTIONS)

# Install the libraries and headers in the locations determined by
# GNUInstallDirs
install(TARGETS storage_common_options nlohmann_json
    EXPORT storage-targets
    RUNTIME DESTINATION bin
    LIBRARY DESTINATION ${CMAKE_INSTALL_LIBDIR}
    ARCHIVE DESTINATION ${CMAKE_INSTALL_LIBDIR})

# Export the CMake targets to make it easy to create configuration files.
install(EXPORT storage-targets DESTINATION
    "${CMAKE_INSTALL_LIBDIR}/cmake/storage_client")

install(TARGETS storage_client
    EXPORT storage-targets
    RUNTIME DESTINATION bin
    LIBRARY DESTINATION ${CMAKE_INSTALL_LIBDIR}
    ARCHIVE DESTINATION ${CMAKE_INSTALL_LIBDIR})
install(DIRECTORY . DESTINATION include/storage/client
    FILES_MATCHING PATTERN "*.h"
    PATTERN "testing/*" EXCLUDE)
install(FILES ${CMAKE_CURRENT_BINARY_DIR}/version_info.h
    DESTINATION include/storage/client)

# Setup global variables used in the following *.in files.
set(GOOGLE_CLOUD_CPP_CONFIG_VERSION_MAJOR ${STORAGE_CLIENT_VERSION_MAJOR})
set(GOOGLE_CLOUD_CPP_CONFIG_VERSION_MINOR ${STORAGE_CLIENT_VERSION_MINOR})
set(GOOGLE_CLOUD_CPP_CONFIG_VERSION_PATCH ${STORAGE_CLIENT_VERSION_PATCH})
set(GOOGLE_CLOUD_CPP_PC_NAME "The Google Cloud Storage C++ Client Library")
set(GOOGLE_CLOUD_CPP_PC_DESCRIPTION "Provides C++ APIs to access Google Cloud Storage.")
set(GOOGLE_CLOUD_CPP_PC_LIBS "-lstorage_client")

# Create and install the pkg-config files.
configure_file("${PROJECT_SOURCE_DIR}/google/cloud/config.pc.in" "storage_client.pc" @ONLY)
install(FILES "${CMAKE_CURRENT_BINARY_DIR}/storage_client.pc"
    DESTINATION "${CMAKE_INSTALL_LIBDIR}/pkgconfig")

# Create and install the CMake configuration files.
configure_file("config.cmake.in" "storage_client-config.cmake" @ONLY)
configure_file("${PROJECT_SOURCE_DIR}/google/cloud/config-version.cmake.in"
    "storage_client-config-version.cmake" @ONLY)
install(FILES
    "${CMAKE_CURRENT_BINARY_DIR}/storage_client-config.cmake"
    "${CMAKE_CURRENT_BINARY_DIR}/storage_client-config-version.cmake"
    DESTINATION "${CMAKE_INSTALL_LIBDIR}/cmake/storage_client")<|MERGE_RESOLUTION|>--- conflicted
+++ resolved
@@ -128,14 +128,9 @@
     internal/request_parameters.h
     internal/retry_client.h
     internal/retry_client.cc
-<<<<<<< HEAD
     internal/service_account_credentials.h
-    object.h
-    object.cc
-=======
     list_objects_reader.h
     list_objects_reader.cc
->>>>>>> 0c8932a8
     object_metadata.h
     object_metadata.cc
     object_stream.h
@@ -203,11 +198,8 @@
     internal/parse_rfc3339_test.cc
     internal/retry_client_test.cc
     internal/read_object_range_request_test.cc
-<<<<<<< HEAD
     internal/service_account_credentials_test.cc
-=======
     list_objects_reader_test.cc
->>>>>>> 0c8932a8
     object_metadata_test.cc
     object_stream_test.cc
     retry_policy_test.cc
