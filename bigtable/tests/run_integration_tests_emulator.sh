--- conflicted
+++ resolved
@@ -16,14 +16,6 @@
 
 set -eu
 
-<<<<<<< HEAD
-function kill_emulator {
-  kill "${EMULATOR_PID}"
-  wait >/dev/null 2>&1
-}
-
-=======
->>>>>>> 20f00844
 readonly BINDIR=$(dirname $0)
 source ${BINDIR}/integration_tests_utils.sh
 source ${BINDIR}/../tools/run_emulator_utils.sh
