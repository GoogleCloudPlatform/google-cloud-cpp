--- conflicted
+++ resolved
@@ -43,16 +43,11 @@
 };
 
 class TableBulkApplyTest : public ::testing::Test {
-<<<<<<< HEAD
  protected:
-=======
- public:
->>>>>>> 290928c2
   void SetUp() override {
     using namespace ::testing;
     namespace btproto = ::google::bigtable::v2;
 
-<<<<<<< HEAD
     EXPECT_CALL(client_, Stub())
         .WillRepeatedly(Invoke([this]() -> btproto::Bigtable::StubInterface & {
           return *client_.mock_stub;
@@ -60,15 +55,6 @@
   }
   MockClient client_;
   bigtable::Table table_ = bigtable::Table(&client_, "foo-table");
-=======
-    EXPECT_CALL(client, Stub())
-        .WillRepeatedly(Invoke([this]() -> btproto::Bigtable::StubInterface & {
-          return *client.mock_stub;
-        }));
-  }
-  void TearDown() override {}
-  MockClient client;
->>>>>>> 290928c2
 };
 }  // anonymous namespace
 
@@ -298,11 +284,7 @@
       .WillOnce(Invoke(create_cancelled_stream));
 
   EXPECT_THROW(
-<<<<<<< HEAD
       custom_table.BulkApply(bt::BulkMutation(
-=======
-      table.BulkApply(bt::BulkMutation(
->>>>>>> 290928c2
           bt::SingleRowMutation("foo", {bt::SetCell("fam", "col", 0, "baz")}),
           bt::SingleRowMutation("bar", {bt::SetCell("fam", "col", 0, "qux")}))),
       std::exception);
@@ -381,10 +363,8 @@
 
   try {
     table_.BulkApply(bt::BulkMutation(
-        bt::SingleRowMutation("foo",
-                              {bt::SetCell("fam", "col", 0, "baz")}),
-        bt::SingleRowMutation("bar",
-                              {bt::SetCell("fam", "col", 0, "qux")})));
+        bt::SingleRowMutation("foo", {bt::SetCell("fam", "col", 0, "baz")}),
+        bt::SingleRowMutation("bar", {bt::SetCell("fam", "col", 0, "qux")})));
   } catch (bt::PermanentMutationFailure const &ex) {
     EXPECT_EQ(2UL, ex.failures().size());
     EXPECT_EQ(grpc::StatusCode::FAILED_PRECONDITION, ex.status().error_code());
