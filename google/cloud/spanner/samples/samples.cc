--- conflicted
+++ resolved
@@ -501,7 +501,7 @@
                 SingerId        INT64 NOT NULL,
                 VenueId         INT64 NOT NULL,
                 EventDate       Date,
-                Revenue         NUMERIC,
+                Revenue         INT64,
                 LastUpdateTime  TIMESTAMP NOT NULL OPTIONS
                     (allow_commit_timestamp=true)
             ) PRIMARY KEY (SingerId, VenueId, EventDate),
@@ -1073,47 +1073,6 @@
 }
 //! [END spanner_insert_data]
 
-<<<<<<< HEAD
-=======
-//! [START spanner_insert_datatypes_data]
-void InsertDatatypesData(google::cloud::spanner::Client client) {
-  namespace spanner = ::google::cloud::spanner;
-  std::vector<absl::CivilDay> available_dates1 = {absl::CivilDay(2020, 12, 1),
-                                                  absl::CivilDay(2020, 12, 2),
-                                                  absl::CivilDay(2020, 12, 3)};
-  std::vector<absl::CivilDay> available_dates2 = {absl::CivilDay(2020, 11, 1),
-                                                  absl::CivilDay(2020, 11, 5),
-                                                  absl::CivilDay(2020, 11, 15)};
-  std::vector<absl::CivilDay> available_dates3 = {absl::CivilDay(2020, 10, 1),
-                                                  absl::CivilDay(2020, 10, 7)};
-  auto insert_venues =
-      spanner::InsertMutationBuilder(
-          "Venues", {"VenueId", "VenueName", "VenueInfo", "Capacity",
-                     "AvailableDates", "LastContactDate", "OutdoorVenue",
-                     "PopularityScore", "Revenue", "LastUpdateTime"})
-          .EmplaceRow(4, "Venue 4", "Hello World 1", 1800, available_dates1,
-                      absl::CivilDay(2018, 9, 2), false, 0.85543,
-                      spanner::MakeNumeric("215100.10").value(),
-                      spanner::CommitTimestamp())
-          .EmplaceRow(19, "Venue 19", "Hello World 2", 6300, available_dates2,
-                      absl::CivilDay(2019, 1, 15), true, 0.98716,
-                      spanner::MakeNumeric("1200100.00").value(),
-                      spanner::CommitTimestamp())
-          .EmplaceRow(42, "Venue 42", "Hello World 3", 3000, available_dates3,
-                      absl::CivilDay(2018, 10, 1), false, 0.72598,
-                      spanner::MakeNumeric("390650.99").value(),
-                      spanner::CommitTimestamp())
-          .Build();
-
-  auto commit_result = client.Commit(spanner::Mutations{insert_venues});
-  if (!commit_result) {
-    throw std::runtime_error(commit_result.status().message());
-  }
-  std::cout << "Insert was successful [spanner_insert_datatypes_data]\n";
-}
-//! [END spanner_insert_datatypes_data]
-
->>>>>>> e9fd2e89
 //! [START spanner_update_data]
 void UpdateData(google::cloud::spanner::Client client) {
   //! [commit-with-mutations]
@@ -1421,11 +1380,9 @@
       spanner::InsertOrUpdateMutationBuilder(
           "Performances",
           {"SingerId", "VenueId", "EventDate", "Revenue", "LastUpdateTime"})
-          .EmplaceRow(1, 4, absl::CivilDay(2017, 10, 5),
-                      spanner::MakeNumeric(11000).value(),
+          .EmplaceRow(1, 4, absl::CivilDay(2017, 10, 5), 11000,
                       spanner::CommitTimestamp{})
-          .EmplaceRow(1, 19, absl::CivilDay(2017, 11, 2),
-                      spanner::MakeNumeric(15000).value(),
+          .EmplaceRow(1, 19, absl::CivilDay(2017, 11, 2), 15000,
                       spanner::CommitTimestamp{})
           .Build()});
   if (!commit_result) {
@@ -1557,14 +1514,11 @@
       spanner::InsertOrUpdateMutationBuilder(
           "Performances",
           {"SingerId", "VenueId", "EventDate", "Revenue", "LastUpdateTime"})
-          .EmplaceRow(1, 4, absl::CivilDay(2017, 10, 5),
-                      spanner::MakeNumeric(123456.78).value(),
+          .EmplaceRow(1, 4, absl::CivilDay(2017, 10, 5), 11000,
                       spanner::CommitTimestamp{})
-          .EmplaceRow(1, 19, absl::CivilDay(2017, 11, 2),
-                      spanner::MakeNumeric(987654.32).value(),
+          .EmplaceRow(1, 19, absl::CivilDay(2017, 11, 2), 15000,
                       spanner::CommitTimestamp{})
-          .EmplaceRow(2, 42, absl::CivilDay(2017, 12, 23),
-                      spanner::MakeNumeric(53721.98).value(),
+          .EmplaceRow(2, 42, absl::CivilDay(2017, 12, 23), 7000,
                       spanner::CommitTimestamp{})
           .Build()});
   if (!commit_result) {
@@ -1630,15 +1584,6 @@
 void QueryDataWithNumeric(google::cloud::spanner::Client client) {
   namespace spanner = ::google::cloud::spanner;
 
-<<<<<<< HEAD
-  auto revenue = spanner::MakeNumeric(100000).value();
-  spanner::SqlStatement select(
-      "SELECT VenueId, EventDate, Revenue"
-      "  FROM Performances"
-      " WHERE Revenue >= @revenue",
-      {{"revenue", spanner::Value(std::move(revenue))}});
-  using RowType = std::tuple<std::int64_t, absl::optional<absl::CivilDay>,
-=======
   auto revenue = spanner::MakeNumeric(300000).value();
   spanner::SqlStatement select(
       "SELECT VenueId, VenueName, Revenue"
@@ -1646,28 +1591,18 @@
       " WHERE Revenue >= @revenue",
       {{"revenue", spanner::Value(std::move(revenue))}});
   using RowType = std::tuple<std::int64_t, absl::optional<std::string>,
->>>>>>> e9fd2e89
                              absl::optional<spanner::Numeric>>;
 
   auto rows = client.ExecuteQuery(select);
   for (auto const& row : spanner::StreamOf<RowType>(rows)) {
     if (!row) throw std::runtime_error(row.status().message());
     std::cout << "VenueId: " << std::get<0>(*row);
-<<<<<<< HEAD
-    std::cout << " EventDate: ";
-    auto event_date = std::get<1>(*row);
-    if (!event_date) {
-      std::cout << "NULL";
-    } else {
-      std::cout << *event_date;
-=======
     std::cout << " VenueName: ";
     auto venue_name = std::get<1>(*row);
     if (!venue_name) {
       std::cout << "NULL";
     } else {
       std::cout << *venue_name;
->>>>>>> e9fd2e89
     }
     std::cout << " Revenue: ";
     auto revenue = std::get<2>(*row);
