#!/usr/bin/env bash
#
# Copyright 2018 Google LLC
#
# Licensed under the Apache License, Version 2.0 (the "License");
# you may not use this file except in compliance with the License.
# You may obtain a copy of the License at
#
#     http://www.apache.org/licenses/LICENSE-2.0
#
# Unless required by applicable law or agreed to in writing, software
# distributed under the License is distributed on an "AS IS" BASIS,
# WITHOUT WARRANTIES OR CONDITIONS OF ANY KIND, either express or implied.
# See the License for the specific language governing permissions and
# limitations under the License.

set -eu

if [ -z "${PROJECT_ROOT+x}" ]; then
  readonly PROJECT_ROOT="$(cd "$(dirname $0)/../../../.."; pwd)"
fi
source "${PROJECT_ROOT}/ci/colors.sh"

################################################
# Run all Bucket examples.
# Globals:
#   COLOR_*: colorize output messages, defined in colors.sh
# Arguments:
#   bucket_name: the name of the bucket to run the examples against.
# Returns:
#   None
################################################
run_all_bucket_examples() {
  local bucket_name=$1
  shift

  # The list of commands in the storage_bucket_samples program that we will
  # test. Currently get-metadata assumes that $bucket_name is already created.
  readonly BUCKET_EXAMPLES_COMMANDS="get-metadata insert-object"

  if [ ! -x storage_bucket_samples ]; then
    echo "${COLOR_YELLOW}[  SKIPPED ]${COLOR_RESET}" \
        " storage_bucket_samples is not compiled"
    return
  fi
<<<<<<< HEAD
  for example in $BUCKET_EXAMPLES_COMMANDS; do
=======
  local object_name="object-$(date +%s)"
  for example in get-metadata insert-object; do
>>>>>>> 81a28a4c
    log="$(mktemp --tmpdir "storage_bucket_samples_${example}.XXXXXXXXXX.log")"
    echo    "${COLOR_GREEN}[ RUN      ]${COLOR_RESET}" \
        "storage_bucket_samples ${example} running"
    case ${example} in
        insert-object)
            parameters="${object_name} a-short-string-to-put-in-the-object"
            ;;
        *)
            parameters=""
            ;;
    esac
    ./storage_bucket_samples \
        ${example} "${bucket_name}" ${parameters} >"${log}" 2>&1 </dev/null
    if [ $? = 0 ]; then
      echo  "${COLOR_GREEN}[       OK ]${COLOR_RESET} ${example}"
      continue
    else
      echo    "${COLOR_RED}[    ERROR ]${COLOR_RESET} ${example}"
      echo
      echo "================ [begin ${log}] ================"
      cat "${log}"
      echo "================ [end ${log}] ================"
    fi
    /bin/rm -f "${log}"
  done

  log="$(mktemp --tmpdir "storage_bucket_samples_${example}.XXXXXXXXXX.log")"
  echo "${COLOR_GREEN}[ RUN      ]${COLOR_RESET}" \
      "storage_bucket_samples with no command running"
  ./storage_bucket_samples >"${log}" 2>&1 </dev/null
  # Note the inverted test, this is supposed to exit with 1.
  if [ $? != 0 ]; then
    echo "${COLOR_GREEN}[       OK ]${COLOR_RESET} (no command)"
  else
    echo   "${COLOR_RED}[    ERROR ]${COLOR_RESET} (no command)"
    echo
    echo "================ [begin ${log}] ================"
    cat "${log}"
    echo "================ [end ${log}] ================"
  fi
  /bin/rm -f "${log}"
}

################################################
# Run all the examples.
# Globals:
#   BUCKET_NAME: the name of the bucket to use in the examples.
#   COLOR_*: colorize output messages, defined in colors.sh
# Arguments:
#   None
# Returns:
#   None
################################################
run_all_storage_examples() {
  echo "${COLOR_GREEN}[ ======== ]${COLOR_RESET}" \
      " Running Google Cloud Storage Examples"
  set +e
  run_all_bucket_examples "${BUCKET_NAME}"
  set -e
  echo "${COLOR_GREEN}[ ======== ]${COLOR_RESET}" \
      " Google Cloud Storage Examples Finished"
}<|MERGE_RESOLUTION|>--- conflicted
+++ resolved
@@ -43,12 +43,8 @@
         " storage_bucket_samples is not compiled"
     return
   fi
-<<<<<<< HEAD
-  for example in $BUCKET_EXAMPLES_COMMANDS; do
-=======
   local object_name="object-$(date +%s)"
-  for example in get-metadata insert-object; do
->>>>>>> 81a28a4c
+  for example in ${BUCKET_EXAMPLES_COMMANDS}; do
     log="$(mktemp --tmpdir "storage_bucket_samples_${example}.XXXXXXXXXX.log")"
     echo    "${COLOR_GREEN}[ RUN      ]${COLOR_RESET}" \
         "storage_bucket_samples ${example} running"
