--- conflicted
+++ resolved
@@ -285,7 +285,6 @@
 }
 //! [delete cluster]
 
-<<<<<<< HEAD
 //! [run instance operations]
 void RunInstanceOperations(
     google::cloud::bigtable::InstanceAdmin instance_admin, int argc,
@@ -334,183 +333,6 @@
 }
 //! [run instance operations]
 
-// This full example demonstrate various instance operations
-// by initially creating production instance
-void RunFullExample1(std::string project_id, int argc, char* argv[]) {
-  if (argc != 6) {
-    throw Usage{
-        "run-full-example-1: <project-id> <instance-id> <cluster-id-1> "
-        "<zone-1> <cluster-id-2> <zone-2>"};
-  }
-  google::cloud::bigtable::InstanceId instance_id(ConsumeArg(argc, argv));
-  google::cloud::bigtable::ClusterId cluster_id_1(ConsumeArg(argc, argv));
-  std::string const zone_1 = ConsumeArg(argc, argv);
-  google::cloud::bigtable::ClusterId cluster_id_2(ConsumeArg(argc, argv));
-  std::string const zone_2 = ConsumeArg(argc, argv);
-
-  // [START connect_instance_admin]
-  google::cloud::bigtable::InstanceAdmin instance_admin(
-      google::cloud::bigtable::CreateDefaultInstanceAdminClient(
-          project_id, google::cloud::bigtable::ClientOptions()));
-  // [END connect_instance_admin]
-
-  // [START bigtable_check_instance_exists]
-  std::cout << "\nCheck Instance exists: " << std::endl;
-  auto instances = instance_admin.ListInstances();
-  auto instance_name =
-      instance_admin.project_name() + "/instances/" + instance_id.get();
-  bool instanceExists =
-      instances.end() !=
-      std::find_if(
-          instances.begin(), instances.end(),
-          [&instance_name](google::bigtable::admin::v2::Instance const& i) {
-            return i.name() == instance_name;
-          });
-  // [END bigtable_check_instance_exists]
-
-  // Create instance if does not exists
-  if (not instanceExists) {
-    // [START bigtable_create_prod_instance]
-    std::cout << "\nCreating a PRODUCTION Instance: ";
-    google::cloud::bigtable::DisplayName display_name("Put description here");
-
-    // production instance needs at least 3 nodes
-    auto cluster_config = google::cloud::bigtable::ClusterConfig(
-        zone_1, 3, google::cloud::bigtable::ClusterConfig::HDD);
-    google::cloud::bigtable::InstanceConfig config(
-        google::cloud::bigtable::InstanceId(instance_id), display_name,
-        {{cluster_id_1.get(), cluster_config}});
-    config.set_type(google::cloud::bigtable::InstanceConfig::PRODUCTION);
-
-    auto instance_details = instance_admin.CreateInstance(config).get();
-    std::cout << " Done" << std::endl;
-    // [END bigtable_create_prod_instance]
-  } else {
-    std::cout << "\nInstance " << instance_id.get() << " already exists."
-              << std::endl;
-    return;
-  }
-
-  // [START bigtable_list_instance]
-  std::cout << "\nListing Instances: " << std::endl;
-  auto instances_after = instance_admin.ListInstances();
-  for (auto const& instance : instances_after) {
-    std::cout << instance.name() << std::endl;
-  }
-  // [END bigtable_list_instance]
-
-  // [START bigtable_get_instance]
-  std::cout << "\nGet Instance: " << std::endl;
-  auto instance = instance_admin.GetInstance(instance_id.get());
-  std::string instance_detail;
-  google::protobuf::TextFormat::PrintToString(instance, &instance_detail);
-  std::cout << "GetInstance details : " << std::endl << instance_detail;
-  // [END bigtable_get_instance]
-
-  // [START bigtable_list_cluster]
-  std::cout << "\nListing Clusters: " << std::endl;
-  auto cluster_list = instance_admin.ListClusters(instance_id.get());
-  std::cout << "Cluster Name List: " << std::endl;
-  for (auto const& cluster : cluster_list) {
-    std::cout << "Cluster Name: " << cluster.name() << std::endl;
-  }
-  // [END bigtable_list_cluster]
-
-  // [START bigtable_create_cluster]
-  std::cout << "\nAdding Cluster: " << std::endl;
-  auto cluster_config = google::cloud::bigtable::ClusterConfig(
-      zone_2, 3, google::cloud::bigtable::ClusterConfig::HDD);
-  auto cluster =
-      instance_admin.CreateCluster(cluster_config, instance_id, cluster_id_2);
-  std::cout << "Cluster Created " << cluster.get().name() << std::endl;
-  // [END bigtable_create_cluster]
-
-  // [START bigtable_delete_cluster]
-  std::cout << "\nDeleting Cluster: ";
-  instance_admin.DeleteCluster(instance_id, cluster_id_2);
-  std::cout << " Done" << std::endl;
-  // [END bigtable_delete_cluster]
-
-  // [START bigtable_delete_instance]
-  std::cout << "\nDeleting Instance: ";
-  instance_admin.DeleteInstance(instance_id.get());
-  std::cout << " Done" << std::endl;
-  // [END bigtable_delete_instance]
-}
-
-// This full example demonstrate various instance operations
-// by initially creating development instance
-void RunFullExample2(std::string project_id, int argc, char* argv[]) {
-  if (argc != 4) {
-    throw Usage{
-        "run-full-example-1: <project-id> <instance-id> <cluster-id> <zone>"};
-  }
-  google::cloud::bigtable::InstanceId instance_id(ConsumeArg(argc, argv));
-  google::cloud::bigtable::ClusterId cluster_id(ConsumeArg(argc, argv));
-  std::string const zone = ConsumeArg(argc, argv);
-
-  // Create an instance admin endpoint.
-  google::cloud::bigtable::InstanceAdmin instance_admin(
-      google::cloud::bigtable::CreateDefaultInstanceAdminClient(
-          project_id, google::cloud::bigtable::ClientOptions()));
-
-  std::cout << "\nCheck Instance exists: " << std::endl;
-  auto instances = instance_admin.ListInstances();
-  auto instance_name =
-      instance_admin.project_name() + "/instances/" + instance_id.get();
-  bool instanceExists =
-      instances.end() !=
-      std::find_if(
-          instances.begin(), instances.end(),
-          [&instance_name](google::bigtable::admin::v2::Instance const& i) {
-            return i.name() == instance_name;
-          });
-  // Create instance if does not exists
-  if (not instanceExists) {
-    // [START bigtable_create_dev_instance]
-    std::cout << "\nCreating a DEVELOPMENT Instance: ";
-    google::cloud::bigtable::DisplayName display_name("Put description here");
-
-    auto cluster_config = google::cloud::bigtable::ClusterConfig(
-        zone, 0, google::cloud::bigtable::ClusterConfig::HDD);
-    google::cloud::bigtable::InstanceConfig config(
-        google::cloud::bigtable::InstanceId(instance_id), display_name,
-        {{cluster_id.get(), cluster_config}});
-    config.set_type(google::cloud::bigtable::InstanceConfig::DEVELOPMENT);
-
-    auto future = instance_admin.CreateInstance(config).get();
-    std::cout << " Done" << std::endl;
-    // [END bigtable_create_dev_instance]
-  } else {
-    std::cout << "\nInstance " << instance_id.get() << " already exists."
-              << std::endl;
-    return;
-  }
-
-  std::cout << "\nListing Instances: " << std::endl;
-  auto instances_after = instance_admin.ListInstances();
-  for (auto const& instance : instances_after) {
-    std::cout << instance.name() << std::endl;
-  }
-
-  std::cout << "\nGet Instance: " << std::endl;
-  auto instance = instance_admin.GetInstance(instance_id.get());
-  std::string instance_detail;
-  google::protobuf::TextFormat::PrintToString(instance, &instance_detail);
-  std::cout << "GetInstance details : " << std::endl << instance_detail;
-
-  std::cout << "\nListing Clusters: " << std::endl;
-  auto cluster_list = instance_admin.ListClusters(instance_id.get());
-  std::cout << "Cluster Name List: " << std::endl;
-  for (auto const& cluster : cluster_list) {
-    std::cout << "Cluster Name: " << cluster.name() << std::endl;
-  }
-
-  std::cout << "\nDeleting Instance: ";
-  instance_admin.DeleteInstance(instance_id.get());
-  std::cout << " Done" << std::endl;
-}
-=======
 //! [create app profile]
 void CreateAppProfile(google::cloud::bigtable::InstanceAdmin instance_admin,
                       int argc, char* argv[]) {
@@ -676,10 +498,8 @@
   }
   instance_admin.DeleteAppProfile(instance_id, profile_id, ignore_warnings);
   std::cout << "Application Profile deleted" << std::endl;
-}
+};
 //! [delete app profile]
->>>>>>> 32b4beb0
-
 }  // anonymous namespace
 
 int main(int argc, char* argv[]) try {
@@ -706,6 +526,8 @@
       {"update-app-profile-routing", &UpdateAppProfileRoutingSingleCluster},
       {"list-app-profiles", &ListAppProfiles},
       {"delete-app-profile", &DeleteAppProfile},
+      {"run", &RunInstanceOperations},
+      {"create-dev-instance", &CreateDevInstance},
   };
 
   if (argc < 3) {
@@ -716,63 +538,20 @@
   std::string const command_name = ConsumeArg(argc, argv);
   std::string const project_id = ConsumeArg(argc, argv);
 
-<<<<<<< HEAD
-  // Create an instance admin endpoint.
-  //! [connect instance admin]
-  google::cloud::bigtable::InstanceAdmin instance_admin(
-=======
   auto command = commands.find(command_name);
   if (commands.end() == command) {
     PrintUsage(argc, argv, "Unknown command: " + command_name);
     return 1;
   }
 
-  // Connect to the Cloud Bigtable admin endpoint.
-  //! [connect instance admin client]
-  auto instance_admin_client(
->>>>>>> 32b4beb0
+  // Create an instance admin endpoint.
+  //! [connect instance admin]
+  google::cloud::bigtable::InstanceAdmin instance_admin(
       google::cloud::bigtable::CreateDefaultInstanceAdminClient(
           project_id, google::cloud::bigtable::ClientOptions()));
   //! [connect instance admin]
 
-<<<<<<< HEAD
-  if (command == "run") {
-    RunInstanceOperations(instance_admin, argc, argv);
-  } else if (command == "create-instance") {
-    CreateInstance(instance_admin, argc, argv);
-  } else if (command == "create-dev-instance") {
-    CreateDevInstance(instance_admin, argc, argv);
-  } else if (command == "update-instance") {
-    UpdateInstance(instance_admin, argc, argv);
-  } else if (command == "list-instances") {
-    ListInstances(instance_admin, argc, argv);
-  } else if (command == "get-instance") {
-    GetInstance(instance_admin, argc, argv);
-  } else if (command == "delete-instance") {
-    DeleteInstance(instance_admin, argc, argv);
-  } else if (command == "create-cluster") {
-    CreateCluster(instance_admin, argc, argv);
-  } else if (command == "list-clusters") {
-    ListClusters(instance_admin, argc, argv);
-  } else if (command == "list-all-clusters") {
-    ListAllClusters(instance_admin, argc, argv);
-  } else if (command == "update-cluster") {
-    UpdateCluster(instance_admin, argc, argv);
-  } else if (command == "get-cluster") {
-    GetCluster(instance_admin, argc, argv);
-  } else if (command == "delete-cluster") {
-    DeleteCluster(instance_admin, argc, argv);
-  } else if (command == "run-full-example-1") {
-    RunFullExample1(project_id, argc, argv);
-  } else if (command == "run-full-example-2") {
-    RunFullExample2(project_id, argc, argv);
-  } else {
-    std::string msg("Unknown_command: " + command);
-    PrintUsage(argc, argv, msg);
-  }
-=======
   command->second(instance_admin, argc, argv);
->>>>>>> 32b4beb0
 
   return 0;
 } catch (Usage const& ex) {
