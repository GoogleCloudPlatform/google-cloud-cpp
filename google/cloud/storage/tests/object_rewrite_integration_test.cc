// Copyright 2019 Google LLC
//
// Licensed under the Apache License, Version 2.0 (the "License");
// you may not use this file except in compliance with the License.
// You may obtain a copy of the License at
//
//     http://www.apache.org/licenses/LICENSE-2.0
//
// Unless required by applicable law or agreed to in writing, software
// distributed under the License is distributed on an "AS IS" BASIS,
// WITHOUT WARRANTIES OR CONDITIONS OF ANY KIND, either express or implied.
// See the License for the specific language governing permissions and
// limitations under the License.

#include "google/cloud/log.h"
#include "google/cloud/storage/client.h"
#include "google/cloud/storage/testing/storage_integration_test.h"
#include "google/cloud/testing_util/capture_log_lines_backend.h"
#include "google/cloud/testing_util/expect_exception.h"
#include "google/cloud/testing_util/init_google_mock.h"
#include <gmock/gmock.h>
#include <regex>

namespace google {
namespace cloud {
namespace storage {
inline namespace STORAGE_CLIENT_NS {
namespace {
using google::cloud::storage::testing::CountMatchingEntities;
using google::cloud::storage::testing::TestPermanentFailure;
using ::testing::HasSubstr;

/// Store the project and instance captured from the command-line arguments.
class ObjectRewriteTestEnvironment : public ::testing::Environment {
 public:
  ObjectRewriteTestEnvironment(std::string project, std::string instance) {
    project_id_ = std::move(project);
    bucket_name_ = std::move(instance);
  }

  static std::string const& project_id() { return project_id_; }
  static std::string const& bucket_name() { return bucket_name_; }

 private:
  static std::string project_id_;
  static std::string bucket_name_;
};

std::string ObjectRewriteTestEnvironment::project_id_;
std::string ObjectRewriteTestEnvironment::bucket_name_;

class ObjectRewriteIntegrationTest
    : public google::cloud::storage::testing::StorageIntegrationTest {};

TEST_F(ObjectRewriteIntegrationTest, Copy) {
  StatusOr<Client> client = Client::CreateDefaultClient();
  ASSERT_TRUE(client.ok()) << "status=" << client.status();

  auto bucket_name = ObjectRewriteTestEnvironment::bucket_name();
  auto source_object_name = MakeRandomObjectName();
  auto destination_object_name = MakeRandomObjectName();

  std::string expected = LoremIpsum();

  StatusOr<ObjectMetadata> source_meta = client->InsertObject(
      bucket_name, source_object_name, expected, IfGenerationMatch(0));
  ASSERT_TRUE(source_meta.ok()) << "status=" << source_meta.status();

  EXPECT_EQ(source_object_name, source_meta->name());
  EXPECT_EQ(bucket_name, source_meta->bucket());

  StatusOr<ObjectMetadata> meta = client->CopyObject(
      bucket_name, source_object_name, bucket_name, destination_object_name,
      WithObjectMetadata(ObjectMetadata().set_content_type("text/plain")));
  ASSERT_TRUE(meta.ok()) << "status=" << meta.status();
  EXPECT_EQ(destination_object_name, meta->name());
  EXPECT_EQ(bucket_name, meta->bucket());
  EXPECT_EQ("text/plain", meta->content_type());

  auto stream = client->ReadObject(bucket_name, destination_object_name);
  std::string actual(std::istreambuf_iterator<char>{stream}, {});
  EXPECT_EQ(expected, actual);

<<<<<<< HEAD
  StatusOr<void> status =
      client->DeleteObject(bucket_name, destination_object_name);
  ASSERT_TRUE(status.ok()) << "status=" << status.status();
  status = client->DeleteObject(bucket_name, source_object_name);
  ASSERT_TRUE(status.ok()) << "status=" << status.status();
=======
  auto status = client.DeleteObject(bucket_name, destination_object_name);
  ASSERT_TRUE(status.ok()) << "status=" << status;
  status = client.DeleteObject(bucket_name, source_object_name);
  ASSERT_TRUE(status.ok()) << "status=" << status;
>>>>>>> 4772af2a
}

TEST_F(ObjectRewriteIntegrationTest, CopyPredefinedAclAuthenticatedRead) {
  StatusOr<Client> client = Client::CreateDefaultClient();
  ASSERT_TRUE(client.ok()) << "status=" << client.status();

  auto bucket_name = ObjectRewriteTestEnvironment::bucket_name();
  auto object_name = MakeRandomObjectName();
  auto copy_name = MakeRandomObjectName();

  StatusOr<ObjectMetadata> original = client->InsertObject(
      bucket_name, object_name, LoremIpsum(), IfGenerationMatch(0));
  ASSERT_TRUE(original.ok()) << "status=" << original.status();

  StatusOr<ObjectMetadata> meta = client->CopyObject(
      bucket_name, object_name, bucket_name, copy_name, IfGenerationMatch(0),
      DestinationPredefinedAcl::AuthenticatedRead(), Projection::Full());
  ASSERT_TRUE(meta.ok()) << "status=" << meta.status();
  EXPECT_LT(0, CountMatchingEntities(meta->acl(),
                                     ObjectAccessControl()
                                         .set_entity("allAuthenticatedUsers")
                                         .set_role("READER")))
      << *meta;

<<<<<<< HEAD
  StatusOr<void> status = client->DeleteObject(bucket_name, copy_name);
  ASSERT_TRUE(status.ok()) << "status=" << status.status();
  status = client->DeleteObject(bucket_name, object_name);
  ASSERT_TRUE(status.ok()) << "status=" << status.status();
=======
  auto status = client.DeleteObject(bucket_name, copy_name);
  ASSERT_TRUE(status.ok()) << "status=" << status;
  status = client.DeleteObject(bucket_name, object_name);
  ASSERT_TRUE(status.ok()) << "status=" << status;
>>>>>>> 4772af2a
}

TEST_F(ObjectRewriteIntegrationTest, CopyPredefinedAclBucketOwnerFullControl) {
  StatusOr<Client> client = Client::CreateDefaultClient();
  ASSERT_TRUE(client.ok()) << "status=" << client.status();

  auto bucket_name = ObjectRewriteTestEnvironment::bucket_name();
  auto object_name = MakeRandomObjectName();
  auto copy_name = MakeRandomObjectName();

  StatusOr<BucketMetadata> bucket =
      client->GetBucketMetadata(bucket_name, Projection::Full());
  ASSERT_TRUE(bucket.ok()) << "status=" << bucket.status();
  ASSERT_TRUE(bucket->has_owner());
  std::string owner = bucket->owner().entity;

  StatusOr<ObjectMetadata> original = client->InsertObject(
      bucket_name, object_name, LoremIpsum(), IfGenerationMatch(0));
  ASSERT_TRUE(original.ok()) << "status=" << original.status();

  StatusOr<ObjectMetadata> meta = client->CopyObject(
      bucket_name, object_name, bucket_name, copy_name, IfGenerationMatch(0),
      DestinationPredefinedAcl::BucketOwnerFullControl(), Projection::Full());
  ASSERT_TRUE(meta.ok()) << "status=" << meta.status();
  EXPECT_LT(0, CountMatchingEntities(
                   meta->acl(),
                   ObjectAccessControl().set_entity(owner).set_role("OWNER")))
      << *meta;

<<<<<<< HEAD
  StatusOr<void> status = client->DeleteObject(bucket_name, copy_name);
  ASSERT_TRUE(status.ok()) << "status=" << status.status();
  status = client->DeleteObject(bucket_name, object_name);
  ASSERT_TRUE(status.ok()) << "status=" << status.status();
=======
  auto status = client.DeleteObject(bucket_name, copy_name);
  ASSERT_TRUE(status.ok()) << "status=" << status;
  status = client.DeleteObject(bucket_name, object_name);
  ASSERT_TRUE(status.ok()) << "status=" << status;
>>>>>>> 4772af2a
}

TEST_F(ObjectRewriteIntegrationTest, CopyPredefinedAclBucketOwnerRead) {
  StatusOr<Client> client = Client::CreateDefaultClient();
  ASSERT_TRUE(client.ok()) << "status=" << client.status();

  auto bucket_name = ObjectRewriteTestEnvironment::bucket_name();
  auto object_name = MakeRandomObjectName();
  auto copy_name = MakeRandomObjectName();

  StatusOr<BucketMetadata> bucket =
      client->GetBucketMetadata(bucket_name, Projection::Full());
  ASSERT_TRUE(bucket.ok()) << "status=" << bucket.status();
  ASSERT_TRUE(bucket->has_owner());
  std::string owner = bucket->owner().entity;

  StatusOr<ObjectMetadata> original = client->InsertObject(
      bucket_name, object_name, LoremIpsum(), IfGenerationMatch(0));
  ASSERT_TRUE(original.ok()) << "status=" << original.status();

  StatusOr<ObjectMetadata> meta = client->CopyObject(
      bucket_name, object_name, bucket_name, copy_name, IfGenerationMatch(0),
      DestinationPredefinedAcl::BucketOwnerRead(), Projection::Full());
  ASSERT_TRUE(meta.ok()) << "status=" << meta.status();
  EXPECT_LT(0, CountMatchingEntities(
                   meta->acl(),
                   ObjectAccessControl().set_entity(owner).set_role("READER")))
      << *meta;

<<<<<<< HEAD
  StatusOr<void> status = client->DeleteObject(bucket_name, copy_name);
  ASSERT_TRUE(status.ok()) << "status=" << status.status();
  status = client->DeleteObject(bucket_name, object_name);
  ASSERT_TRUE(status.ok()) << "status=" << status.status();
=======
  auto status = client.DeleteObject(bucket_name, copy_name);
  ASSERT_TRUE(status.ok()) << "status=" << status;
  status = client.DeleteObject(bucket_name, object_name);
  ASSERT_TRUE(status.ok()) << "status=" << status;
>>>>>>> 4772af2a
}

TEST_F(ObjectRewriteIntegrationTest, CopyPredefinedAclPrivate) {
  StatusOr<Client> client = Client::CreateDefaultClient();
  ASSERT_TRUE(client.ok()) << "status=" << client.status();

  auto bucket_name = ObjectRewriteTestEnvironment::bucket_name();
  auto object_name = MakeRandomObjectName();
  auto copy_name = MakeRandomObjectName();

  StatusOr<ObjectMetadata> original = client->InsertObject(
      bucket_name, object_name, LoremIpsum(), IfGenerationMatch(0));
  ASSERT_TRUE(original.ok()) << "status=" << original.status();

  StatusOr<ObjectMetadata> meta = client->CopyObject(
      bucket_name, object_name, bucket_name, copy_name, IfGenerationMatch(0),
      DestinationPredefinedAcl::Private(), Projection::Full());
  ASSERT_TRUE(meta.ok()) << "status=" << meta.status();
  ASSERT_TRUE(meta->has_owner());
  EXPECT_LT(0, CountMatchingEntities(meta->acl(),
                                     ObjectAccessControl()
                                         .set_entity(meta->owner().entity)
                                         .set_role("OWNER")))
      << *meta;

<<<<<<< HEAD
  StatusOr<void> status = client->DeleteObject(bucket_name, copy_name);
  ASSERT_TRUE(status.ok()) << "status=" << status.status();
  status = client->DeleteObject(bucket_name, object_name);
  ASSERT_TRUE(status.ok()) << "status=" << status.status();
=======
  auto status = client.DeleteObject(bucket_name, copy_name);
  ASSERT_TRUE(status.ok()) << "status=" << status;
  status = client.DeleteObject(bucket_name, object_name);
  ASSERT_TRUE(status.ok()) << "status=" << status;
>>>>>>> 4772af2a
}

TEST_F(ObjectRewriteIntegrationTest, CopyPredefinedAclProjectPrivate) {
  StatusOr<Client> client = Client::CreateDefaultClient();
  ASSERT_TRUE(client.ok()) << "status=" << client.status();

  auto bucket_name = ObjectRewriteTestEnvironment::bucket_name();
  auto object_name = MakeRandomObjectName();
  auto copy_name = MakeRandomObjectName();

  StatusOr<ObjectMetadata> original = client->InsertObject(
      bucket_name, object_name, LoremIpsum(), IfGenerationMatch(0));
  ASSERT_TRUE(original.ok()) << "status=" << original.status();

  StatusOr<ObjectMetadata> meta = client->CopyObject(
      bucket_name, object_name, bucket_name, copy_name, IfGenerationMatch(0),
      DestinationPredefinedAcl::ProjectPrivate(), Projection::Full());
  ASSERT_TRUE(meta.ok()) << "status=" << meta.status();
  ASSERT_TRUE(meta->has_owner());
  EXPECT_LT(0, CountMatchingEntities(meta->acl(),
                                     ObjectAccessControl()
                                         .set_entity(meta->owner().entity)
                                         .set_role("OWNER")))
      << *meta;

<<<<<<< HEAD
  StatusOr<void> status = client->DeleteObject(bucket_name, copy_name);
  ASSERT_TRUE(status.ok()) << "status=" << status.status();
  status = client->DeleteObject(bucket_name, object_name);
  ASSERT_TRUE(status.ok()) << "status=" << status.status();
=======
  auto status = client.DeleteObject(bucket_name, copy_name);
  ASSERT_TRUE(status.ok()) << "status=" << status;
  status = client.DeleteObject(bucket_name, object_name);
  ASSERT_TRUE(status.ok()) << "status=" << status;
>>>>>>> 4772af2a
}

TEST_F(ObjectRewriteIntegrationTest, CopyPredefinedAclPublicRead) {
  StatusOr<Client> client = Client::CreateDefaultClient();
  ASSERT_TRUE(client.ok()) << "status=" << client.status();

  auto bucket_name = ObjectRewriteTestEnvironment::bucket_name();
  auto object_name = MakeRandomObjectName();
  auto copy_name = MakeRandomObjectName();

  StatusOr<ObjectMetadata> original = client->InsertObject(
      bucket_name, object_name, LoremIpsum(), IfGenerationMatch(0));
  ASSERT_TRUE(original.ok()) << "status=" << original.status();

  StatusOr<ObjectMetadata> meta = client->CopyObject(
      bucket_name, object_name, bucket_name, copy_name, IfGenerationMatch(0),
      DestinationPredefinedAcl::PublicRead(), Projection::Full());
  ASSERT_TRUE(meta.ok()) << "status=" << meta.status();
  EXPECT_LT(
      0, CountMatchingEntities(
             meta->acl(),
             ObjectAccessControl().set_entity("allUsers").set_role("READER")))
      << *meta;

<<<<<<< HEAD
  StatusOr<void> status = client->DeleteObject(bucket_name, copy_name);
  ASSERT_TRUE(status.ok()) << "status=" << status.status();
  status = client->DeleteObject(bucket_name, object_name);
  ASSERT_TRUE(status.ok()) << "status=" << status.status();
=======
  auto status = client.DeleteObject(bucket_name, copy_name);
  ASSERT_TRUE(status.ok()) << "status=" << status;
  status = client.DeleteObject(bucket_name, object_name);
  ASSERT_TRUE(status.ok()) << "status=" << status;
>>>>>>> 4772af2a
}

TEST_F(ObjectRewriteIntegrationTest, ComposeSimple) {
  StatusOr<Client> client = Client::CreateDefaultClient();
  ASSERT_TRUE(client.ok()) << "status=" << client.status();

  auto bucket_name = ObjectRewriteTestEnvironment::bucket_name();
  auto object_name = MakeRandomObjectName();

  // Create the object, but only if it does not exist already.
  StatusOr<ObjectMetadata> meta = client->InsertObject(
      bucket_name, object_name, LoremIpsum(), IfGenerationMatch(0));
  ASSERT_TRUE(meta.ok()) << "status=" << meta.status();

  EXPECT_EQ(object_name, meta->name());
  EXPECT_EQ(bucket_name, meta->bucket());

  // Compose new of object using previously created object
  auto composed_object_name = MakeRandomObjectName();
  std::vector<ComposeSourceObject> source_objects = {{object_name},
                                                     {object_name}};
  StatusOr<ObjectMetadata> composed_meta = client->ComposeObject(
      bucket_name, source_objects, composed_object_name,
      WithObjectMetadata(ObjectMetadata().set_content_type("plain/text")));
  ASSERT_TRUE(composed_meta.ok()) << "status=" << composed_meta.status();
  EXPECT_EQ(meta->size() * 2, composed_meta->size());

<<<<<<< HEAD
  StatusOr<void> status =
      client->DeleteObject(bucket_name, composed_object_name);
  ASSERT_TRUE(status.ok()) << "status=" << status.status();
  status = client->DeleteObject(bucket_name, object_name);
  ASSERT_TRUE(status.ok()) << "status=" << status.status();
=======
  auto status = client.DeleteObject(bucket_name, composed_object_name);
  ASSERT_TRUE(status.ok()) << "status=" << status;
  status = client.DeleteObject(bucket_name, object_name);
  ASSERT_TRUE(status.ok()) << "status=" << status;
>>>>>>> 4772af2a
}

TEST_F(ObjectRewriteIntegrationTest, ComposedUsingEncryptedObject) {
  StatusOr<Client> client = Client::CreateDefaultClient();
  ASSERT_TRUE(client.ok()) << "status=" << client.status();

  auto bucket_name = ObjectRewriteTestEnvironment::bucket_name();
  auto object_name = MakeRandomObjectName();

  std::string content = LoremIpsum();
  EncryptionKeyData key = MakeEncryptionKeyData();

  // Create the object, but only if it does not exist already.
  StatusOr<ObjectMetadata> meta =
      client->InsertObject(bucket_name, object_name, content,
                           IfGenerationMatch(0), EncryptionKey(key));
  ASSERT_TRUE(meta.ok()) << "status=" << meta.status();

  EXPECT_EQ(object_name, meta->name());
  EXPECT_EQ(bucket_name, meta->bucket());
  ASSERT_TRUE(meta->has_customer_encryption());
  EXPECT_EQ("AES256", meta->customer_encryption().encryption_algorithm);
  EXPECT_EQ(key.sha256, meta->customer_encryption().key_sha256);

  // Compose new of object using previously created object
  auto composed_object_name = MakeRandomObjectName();
  std::vector<ComposeSourceObject> source_objects = {{object_name},
                                                     {object_name}};
  StatusOr<ObjectMetadata> composed_meta = client->ComposeObject(
      bucket_name, source_objects, composed_object_name, EncryptionKey(key));
  ASSERT_TRUE(composed_meta.ok()) << "status=" << composed_meta.status();

  EXPECT_EQ(meta->size() * 2, composed_meta->size());
<<<<<<< HEAD
  StatusOr<void> status =
      client->DeleteObject(bucket_name, composed_object_name);
  ASSERT_TRUE(status.ok()) << "status=" << status.status();
  status = client->DeleteObject(bucket_name, object_name);
  ASSERT_TRUE(status.ok()) << "status=" << status.status();
=======
  auto status = client.DeleteObject(bucket_name, composed_object_name);
  ASSERT_TRUE(status.ok()) << "status=" << status;
  status = client.DeleteObject(bucket_name, object_name);
  ASSERT_TRUE(status.ok()) << "status=" << status;
>>>>>>> 4772af2a
}

TEST_F(ObjectRewriteIntegrationTest, RewriteSimple) {
  StatusOr<Client> client = Client::CreateDefaultClient();
  ASSERT_TRUE(client.ok()) << "status=" << client.status();

  auto bucket_name = ObjectRewriteTestEnvironment::bucket_name();
  auto source_name = MakeRandomObjectName();

  // Create the object, but only if it does not exist already.
  StatusOr<ObjectMetadata> source_meta = client->InsertObject(
      bucket_name, source_name, LoremIpsum(), IfGenerationMatch(0));
  ASSERT_TRUE(source_meta.ok()) << "status=" << source_meta.status();

  EXPECT_EQ(source_name, source_meta->name());
  EXPECT_EQ(bucket_name, source_meta->bucket());

  // Rewrite object into a new object.
  auto object_name = MakeRandomObjectName();
  StatusOr<ObjectMetadata> rewritten_meta = client->RewriteObjectBlocking(
      bucket_name, source_name, bucket_name, object_name);
  ASSERT_TRUE(rewritten_meta.ok()) << "status=" << rewritten_meta.status();

  EXPECT_EQ(bucket_name, rewritten_meta->bucket());
  EXPECT_EQ(object_name, rewritten_meta->name());

<<<<<<< HEAD
  StatusOr<void> status = client->DeleteObject(bucket_name, object_name);
  ASSERT_TRUE(status.ok()) << "status=" << status.status();
  status = client->DeleteObject(bucket_name, source_name);
  ASSERT_TRUE(status.ok()) << "status=" << status.status();
=======
  auto status = client.DeleteObject(bucket_name, object_name);
  ASSERT_TRUE(status.ok()) << "status=" << status;
  status = client.DeleteObject(bucket_name, source_name);
  ASSERT_TRUE(status.ok()) << "status=" << status;
>>>>>>> 4772af2a
}

TEST_F(ObjectRewriteIntegrationTest, RewriteEncrypted) {
  StatusOr<Client> client = Client::CreateDefaultClient();
  ASSERT_TRUE(client.ok()) << "status=" << client.status();

  auto bucket_name = ObjectRewriteTestEnvironment::bucket_name();
  auto source_name = MakeRandomObjectName();

  // Create the object, but only if it does not exist already.
  EncryptionKeyData source_key = MakeEncryptionKeyData();
  StatusOr<ObjectMetadata> source_meta =
      client->InsertObject(bucket_name, source_name, LoremIpsum(),
                           IfGenerationMatch(0), EncryptionKey(source_key));
  ASSERT_TRUE(source_meta.ok()) << "status=" << source_meta.status();

  EXPECT_EQ(source_name, source_meta->name());
  EXPECT_EQ(bucket_name, source_meta->bucket());

  // Compose new of object using previously created object
  auto object_name = MakeRandomObjectName();
  EncryptionKeyData dest_key = MakeEncryptionKeyData();
  ObjectRewriter rewriter = client->RewriteObject(
      bucket_name, source_name, bucket_name, object_name,
      SourceEncryptionKey(source_key), EncryptionKey(dest_key));

  StatusOr<ObjectMetadata> rewritten_meta = rewriter.Result();
  ASSERT_TRUE(rewritten_meta.ok()) << "status=" << rewritten_meta.status();

  EXPECT_EQ(bucket_name, rewritten_meta->bucket());
  EXPECT_EQ(object_name, rewritten_meta->name());

<<<<<<< HEAD
  StatusOr<void> status = client->DeleteObject(bucket_name, object_name);
  ASSERT_TRUE(status.ok()) << "status=" << status.status();
  status = client->DeleteObject(bucket_name, source_name);
  ASSERT_TRUE(status.ok()) << "status=" << status.status();
=======
  auto status = client.DeleteObject(bucket_name, object_name);
  ASSERT_TRUE(status.ok()) << "status=" << status;
  status = client.DeleteObject(bucket_name, source_name);
  ASSERT_TRUE(status.ok()) << "status=" << status;
>>>>>>> 4772af2a
}

TEST_F(ObjectRewriteIntegrationTest, RewriteLarge) {
  // The testbench always requires multiple iterations to copy this object.
  StatusOr<Client> client = Client::CreateDefaultClient();
  ASSERT_TRUE(client.ok()) << "status=" << client.status();

  auto bucket_name = ObjectRewriteTestEnvironment::bucket_name();
  auto source_name = MakeRandomObjectName();

  std::string large_text;
  long const lines = 8 * 1024 * 1024 / 128;
  for (long i = 0; i != lines; ++i) {
    auto line = google::cloud::internal::Sample(generator_, 127,
                                                "abcdefghijklmnopqrstuvwxyz"
                                                "ABCDEFGHIJKLMNOPQRSTUVWXYZ"
                                                "012456789");
    large_text += line + "\n";
  }

  StatusOr<ObjectMetadata> source_meta = client->InsertObject(
      bucket_name, source_name, large_text, IfGenerationMatch(0));
  ASSERT_TRUE(source_meta.ok()) << "status=" << source_meta.status();

  EXPECT_EQ(source_name, source_meta->name());
  EXPECT_EQ(bucket_name, source_meta->bucket());

  // Rewrite object into a new object.
  auto object_name = MakeRandomObjectName();
  ObjectRewriter writer =
      client->RewriteObject(bucket_name, source_name, bucket_name, object_name);

  StatusOr<ObjectMetadata> rewritten_meta =
      writer.ResultWithProgressCallback([](StatusOr<RewriteProgress> const& p) {
        ASSERT_TRUE(p.ok()) << "progress status=" << p.status();
        EXPECT_TRUE((p->total_bytes_rewritten < p->object_size) xor p->done)
            << "p.done=" << p->done << ", p.object_size=" << p->object_size
            << ", p.total_bytes_rewritten=" << p->total_bytes_rewritten;
      });
  ASSERT_TRUE(rewritten_meta.ok()) << "status=" << rewritten_meta.status();

  EXPECT_EQ(bucket_name, rewritten_meta->bucket());
  EXPECT_EQ(object_name, rewritten_meta->name());

<<<<<<< HEAD
  StatusOr<void> status = client->DeleteObject(bucket_name, object_name);
  ASSERT_TRUE(status.ok()) << "status=" << status.status();
  status = client->DeleteObject(bucket_name, source_name);
  ASSERT_TRUE(status.ok()) << "status=" << status.status();
=======
  auto status = client.DeleteObject(bucket_name, object_name);
  ASSERT_TRUE(status.ok()) << "status=" << status;
  status = client.DeleteObject(bucket_name, source_name);
  ASSERT_TRUE(status.ok()) << "status=" << status;
>>>>>>> 4772af2a
}

TEST_F(ObjectRewriteIntegrationTest, CopyFailure) {
  StatusOr<Client> client = Client::CreateDefaultClient();
  ASSERT_TRUE(client.ok()) << "status=" << client.status();

  auto bucket_name = ObjectRewriteTestEnvironment::bucket_name();
  auto source_object_name = MakeRandomObjectName();
  auto destination_object_name = MakeRandomObjectName();

  // This operation should fail because the source object does not exist.
  auto meta = client->CopyObject(bucket_name, source_object_name, bucket_name,
                                 destination_object_name);
  EXPECT_FALSE(meta.ok()) << "value=" << meta.value();
}

TEST_F(ObjectRewriteIntegrationTest, ComposeFailure) {
  StatusOr<Client> client = Client::CreateDefaultClient();
  ASSERT_TRUE(client.ok()) << "status=" << client.status();

  auto bucket_name = ObjectRewriteTestEnvironment::bucket_name();
  auto object_name = MakeRandomObjectName();
  auto composed_object_name = MakeRandomObjectName();
  std::vector<ComposeSourceObject> source_objects = {{object_name},
                                                     {object_name}};

  // This operation should fail because the source object does not exist.
  auto meta =
      client->ComposeObject(bucket_name, source_objects, composed_object_name);
  EXPECT_FALSE(meta.ok()) << "value=" << meta.value();
}

TEST_F(ObjectRewriteIntegrationTest, RewriteFailure) {
  StatusOr<Client> client = Client::CreateDefaultClient();
  ASSERT_TRUE(client.ok()) << "status=" << client.status();

  auto bucket_name = ObjectRewriteTestEnvironment::bucket_name();
  auto source_object_name = MakeRandomObjectName();
  auto destination_object_name = MakeRandomObjectName();

  // This operation should fail because the source object does not exist.
  StatusOr<ObjectMetadata> metadata = client->RewriteObjectBlocking(
      bucket_name, source_object_name, bucket_name, destination_object_name);
  EXPECT_FALSE(metadata.ok());
}

}  // anonymous namespace
}  // namespace STORAGE_CLIENT_NS
}  // namespace storage
}  // namespace cloud
}  // namespace google

int main(int argc, char* argv[]) {
  google::cloud::testing_util::InitGoogleMock(argc, argv);

  // Make sure the arguments are valid.
  if (argc != 3) {
    std::string const cmd = argv[0];
    auto last_slash = std::string(argv[0]).find_last_of('/');
    std::cerr << "Usage: " << cmd.substr(last_slash + 1)
              << " <project-id> <bucket-name>" << std::endl;
    return 1;
  }

  std::string const project_id = argv[1];
  std::string const bucket_name = argv[2];
  (void)::testing::AddGlobalTestEnvironment(
      new google::cloud::storage::ObjectRewriteTestEnvironment(project_id,
                                                               bucket_name));

  return RUN_ALL_TESTS();
}<|MERGE_RESOLUTION|>--- conflicted
+++ resolved
@@ -81,18 +81,10 @@
   std::string actual(std::istreambuf_iterator<char>{stream}, {});
   EXPECT_EQ(expected, actual);
 
-<<<<<<< HEAD
-  StatusOr<void> status =
-      client->DeleteObject(bucket_name, destination_object_name);
-  ASSERT_TRUE(status.ok()) << "status=" << status.status();
+  auto status = client->DeleteObject(bucket_name, destination_object_name);
+  ASSERT_TRUE(status.ok()) << "status=" << status;
   status = client->DeleteObject(bucket_name, source_object_name);
-  ASSERT_TRUE(status.ok()) << "status=" << status.status();
-=======
-  auto status = client.DeleteObject(bucket_name, destination_object_name);
-  ASSERT_TRUE(status.ok()) << "status=" << status;
-  status = client.DeleteObject(bucket_name, source_object_name);
-  ASSERT_TRUE(status.ok()) << "status=" << status;
->>>>>>> 4772af2a
+  ASSERT_TRUE(status.ok()) << "status=" << status;
 }
 
 TEST_F(ObjectRewriteIntegrationTest, CopyPredefinedAclAuthenticatedRead) {
@@ -117,17 +109,10 @@
                                          .set_role("READER")))
       << *meta;
 
-<<<<<<< HEAD
-  StatusOr<void> status = client->DeleteObject(bucket_name, copy_name);
-  ASSERT_TRUE(status.ok()) << "status=" << status.status();
-  status = client->DeleteObject(bucket_name, object_name);
-  ASSERT_TRUE(status.ok()) << "status=" << status.status();
-=======
-  auto status = client.DeleteObject(bucket_name, copy_name);
-  ASSERT_TRUE(status.ok()) << "status=" << status;
-  status = client.DeleteObject(bucket_name, object_name);
-  ASSERT_TRUE(status.ok()) << "status=" << status;
->>>>>>> 4772af2a
+  auto status = client->DeleteObject(bucket_name, copy_name);
+  ASSERT_TRUE(status.ok()) << "status=" << status;
+  status = client->DeleteObject(bucket_name, object_name);
+  ASSERT_TRUE(status.ok()) << "status=" << status;
 }
 
 TEST_F(ObjectRewriteIntegrationTest, CopyPredefinedAclBucketOwnerFullControl) {
@@ -157,17 +142,10 @@
                    ObjectAccessControl().set_entity(owner).set_role("OWNER")))
       << *meta;
 
-<<<<<<< HEAD
-  StatusOr<void> status = client->DeleteObject(bucket_name, copy_name);
-  ASSERT_TRUE(status.ok()) << "status=" << status.status();
-  status = client->DeleteObject(bucket_name, object_name);
-  ASSERT_TRUE(status.ok()) << "status=" << status.status();
-=======
-  auto status = client.DeleteObject(bucket_name, copy_name);
-  ASSERT_TRUE(status.ok()) << "status=" << status;
-  status = client.DeleteObject(bucket_name, object_name);
-  ASSERT_TRUE(status.ok()) << "status=" << status;
->>>>>>> 4772af2a
+  auto status = client->DeleteObject(bucket_name, copy_name);
+  ASSERT_TRUE(status.ok()) << "status=" << status;
+  status = client->DeleteObject(bucket_name, object_name);
+  ASSERT_TRUE(status.ok()) << "status=" << status;
 }
 
 TEST_F(ObjectRewriteIntegrationTest, CopyPredefinedAclBucketOwnerRead) {
@@ -197,17 +175,10 @@
                    ObjectAccessControl().set_entity(owner).set_role("READER")))
       << *meta;
 
-<<<<<<< HEAD
-  StatusOr<void> status = client->DeleteObject(bucket_name, copy_name);
-  ASSERT_TRUE(status.ok()) << "status=" << status.status();
-  status = client->DeleteObject(bucket_name, object_name);
-  ASSERT_TRUE(status.ok()) << "status=" << status.status();
-=======
-  auto status = client.DeleteObject(bucket_name, copy_name);
-  ASSERT_TRUE(status.ok()) << "status=" << status;
-  status = client.DeleteObject(bucket_name, object_name);
-  ASSERT_TRUE(status.ok()) << "status=" << status;
->>>>>>> 4772af2a
+  auto status = client->DeleteObject(bucket_name, copy_name);
+  ASSERT_TRUE(status.ok()) << "status=" << status;
+  status = client->DeleteObject(bucket_name, object_name);
+  ASSERT_TRUE(status.ok()) << "status=" << status;
 }
 
 TEST_F(ObjectRewriteIntegrationTest, CopyPredefinedAclPrivate) {
@@ -233,17 +204,10 @@
                                          .set_role("OWNER")))
       << *meta;
 
-<<<<<<< HEAD
-  StatusOr<void> status = client->DeleteObject(bucket_name, copy_name);
-  ASSERT_TRUE(status.ok()) << "status=" << status.status();
-  status = client->DeleteObject(bucket_name, object_name);
-  ASSERT_TRUE(status.ok()) << "status=" << status.status();
-=======
-  auto status = client.DeleteObject(bucket_name, copy_name);
-  ASSERT_TRUE(status.ok()) << "status=" << status;
-  status = client.DeleteObject(bucket_name, object_name);
-  ASSERT_TRUE(status.ok()) << "status=" << status;
->>>>>>> 4772af2a
+  auto status = client->DeleteObject(bucket_name, copy_name);
+  ASSERT_TRUE(status.ok()) << "status=" << status;
+  status = client->DeleteObject(bucket_name, object_name);
+  ASSERT_TRUE(status.ok()) << "status=" << status;
 }
 
 TEST_F(ObjectRewriteIntegrationTest, CopyPredefinedAclProjectPrivate) {
@@ -269,17 +233,10 @@
                                          .set_role("OWNER")))
       << *meta;
 
-<<<<<<< HEAD
-  StatusOr<void> status = client->DeleteObject(bucket_name, copy_name);
-  ASSERT_TRUE(status.ok()) << "status=" << status.status();
-  status = client->DeleteObject(bucket_name, object_name);
-  ASSERT_TRUE(status.ok()) << "status=" << status.status();
-=======
-  auto status = client.DeleteObject(bucket_name, copy_name);
-  ASSERT_TRUE(status.ok()) << "status=" << status;
-  status = client.DeleteObject(bucket_name, object_name);
-  ASSERT_TRUE(status.ok()) << "status=" << status;
->>>>>>> 4772af2a
+  auto status = client->DeleteObject(bucket_name, copy_name);
+  ASSERT_TRUE(status.ok()) << "status=" << status;
+  status = client->DeleteObject(bucket_name, object_name);
+  ASSERT_TRUE(status.ok()) << "status=" << status;
 }
 
 TEST_F(ObjectRewriteIntegrationTest, CopyPredefinedAclPublicRead) {
@@ -304,17 +261,10 @@
              ObjectAccessControl().set_entity("allUsers").set_role("READER")))
       << *meta;
 
-<<<<<<< HEAD
-  StatusOr<void> status = client->DeleteObject(bucket_name, copy_name);
-  ASSERT_TRUE(status.ok()) << "status=" << status.status();
-  status = client->DeleteObject(bucket_name, object_name);
-  ASSERT_TRUE(status.ok()) << "status=" << status.status();
-=======
-  auto status = client.DeleteObject(bucket_name, copy_name);
-  ASSERT_TRUE(status.ok()) << "status=" << status;
-  status = client.DeleteObject(bucket_name, object_name);
-  ASSERT_TRUE(status.ok()) << "status=" << status;
->>>>>>> 4772af2a
+  auto status = client->DeleteObject(bucket_name, copy_name);
+  ASSERT_TRUE(status.ok()) << "status=" << status;
+  status = client->DeleteObject(bucket_name, object_name);
+  ASSERT_TRUE(status.ok()) << "status=" << status;
 }
 
 TEST_F(ObjectRewriteIntegrationTest, ComposeSimple) {
@@ -342,18 +292,10 @@
   ASSERT_TRUE(composed_meta.ok()) << "status=" << composed_meta.status();
   EXPECT_EQ(meta->size() * 2, composed_meta->size());
 
-<<<<<<< HEAD
-  StatusOr<void> status =
-      client->DeleteObject(bucket_name, composed_object_name);
-  ASSERT_TRUE(status.ok()) << "status=" << status.status();
-  status = client->DeleteObject(bucket_name, object_name);
-  ASSERT_TRUE(status.ok()) << "status=" << status.status();
-=======
-  auto status = client.DeleteObject(bucket_name, composed_object_name);
-  ASSERT_TRUE(status.ok()) << "status=" << status;
-  status = client.DeleteObject(bucket_name, object_name);
-  ASSERT_TRUE(status.ok()) << "status=" << status;
->>>>>>> 4772af2a
+  auto status = client->DeleteObject(bucket_name, composed_object_name);
+  ASSERT_TRUE(status.ok()) << "status=" << status;
+  status = client->DeleteObject(bucket_name, object_name);
+  ASSERT_TRUE(status.ok()) << "status=" << status;
 }
 
 TEST_F(ObjectRewriteIntegrationTest, ComposedUsingEncryptedObject) {
@@ -387,18 +329,10 @@
   ASSERT_TRUE(composed_meta.ok()) << "status=" << composed_meta.status();
 
   EXPECT_EQ(meta->size() * 2, composed_meta->size());
-<<<<<<< HEAD
-  StatusOr<void> status =
-      client->DeleteObject(bucket_name, composed_object_name);
-  ASSERT_TRUE(status.ok()) << "status=" << status.status();
-  status = client->DeleteObject(bucket_name, object_name);
-  ASSERT_TRUE(status.ok()) << "status=" << status.status();
-=======
-  auto status = client.DeleteObject(bucket_name, composed_object_name);
-  ASSERT_TRUE(status.ok()) << "status=" << status;
-  status = client.DeleteObject(bucket_name, object_name);
-  ASSERT_TRUE(status.ok()) << "status=" << status;
->>>>>>> 4772af2a
+  auto status = client->DeleteObject(bucket_name, composed_object_name);
+  ASSERT_TRUE(status.ok()) << "status=" << status;
+  status = client->DeleteObject(bucket_name, object_name);
+  ASSERT_TRUE(status.ok()) << "status=" << status;
 }
 
 TEST_F(ObjectRewriteIntegrationTest, RewriteSimple) {
@@ -425,17 +359,10 @@
   EXPECT_EQ(bucket_name, rewritten_meta->bucket());
   EXPECT_EQ(object_name, rewritten_meta->name());
 
-<<<<<<< HEAD
-  StatusOr<void> status = client->DeleteObject(bucket_name, object_name);
-  ASSERT_TRUE(status.ok()) << "status=" << status.status();
+  auto status = client->DeleteObject(bucket_name, object_name);
+  ASSERT_TRUE(status.ok()) << "status=" << status;
   status = client->DeleteObject(bucket_name, source_name);
-  ASSERT_TRUE(status.ok()) << "status=" << status.status();
-=======
-  auto status = client.DeleteObject(bucket_name, object_name);
-  ASSERT_TRUE(status.ok()) << "status=" << status;
-  status = client.DeleteObject(bucket_name, source_name);
-  ASSERT_TRUE(status.ok()) << "status=" << status;
->>>>>>> 4772af2a
+  ASSERT_TRUE(status.ok()) << "status=" << status;
 }
 
 TEST_F(ObjectRewriteIntegrationTest, RewriteEncrypted) {
@@ -468,17 +395,10 @@
   EXPECT_EQ(bucket_name, rewritten_meta->bucket());
   EXPECT_EQ(object_name, rewritten_meta->name());
 
-<<<<<<< HEAD
-  StatusOr<void> status = client->DeleteObject(bucket_name, object_name);
-  ASSERT_TRUE(status.ok()) << "status=" << status.status();
+  auto status = client->DeleteObject(bucket_name, object_name);
+  ASSERT_TRUE(status.ok()) << "status=" << status;
   status = client->DeleteObject(bucket_name, source_name);
-  ASSERT_TRUE(status.ok()) << "status=" << status.status();
-=======
-  auto status = client.DeleteObject(bucket_name, object_name);
-  ASSERT_TRUE(status.ok()) << "status=" << status;
-  status = client.DeleteObject(bucket_name, source_name);
-  ASSERT_TRUE(status.ok()) << "status=" << status;
->>>>>>> 4772af2a
+  ASSERT_TRUE(status.ok()) << "status=" << status;
 }
 
 TEST_F(ObjectRewriteIntegrationTest, RewriteLarge) {
@@ -523,17 +443,10 @@
   EXPECT_EQ(bucket_name, rewritten_meta->bucket());
   EXPECT_EQ(object_name, rewritten_meta->name());
 
-<<<<<<< HEAD
-  StatusOr<void> status = client->DeleteObject(bucket_name, object_name);
-  ASSERT_TRUE(status.ok()) << "status=" << status.status();
+  auto status = client->DeleteObject(bucket_name, object_name);
+  ASSERT_TRUE(status.ok()) << "status=" << status;
   status = client->DeleteObject(bucket_name, source_name);
-  ASSERT_TRUE(status.ok()) << "status=" << status.status();
-=======
-  auto status = client.DeleteObject(bucket_name, object_name);
-  ASSERT_TRUE(status.ok()) << "status=" << status;
-  status = client.DeleteObject(bucket_name, source_name);
-  ASSERT_TRUE(status.ok()) << "status=" << status;
->>>>>>> 4772af2a
+  ASSERT_TRUE(status.ok()) << "status=" << status;
 }
 
 TEST_F(ObjectRewriteIntegrationTest, CopyFailure) {
