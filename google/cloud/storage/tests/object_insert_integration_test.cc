--- conflicted
+++ resolved
@@ -73,13 +73,8 @@
   std::string actual(std::istreambuf_iterator<char>{stream}, {});
   EXPECT_EQ(expected, actual);
 
-<<<<<<< HEAD
-  StatusOr<void> status = client->DeleteObject(bucket_name, object_name);
-  ASSERT_TRUE(status.ok()) << "status=" << status.status();
-=======
-  auto status = client.DeleteObject(bucket_name, object_name);
-  ASSERT_TRUE(status.ok()) << "status=" << status;
->>>>>>> 4772af2a
+  auto status = client->DeleteObject(bucket_name, object_name);
+  ASSERT_TRUE(status.ok()) << "status=" << status;
 }
 
 TEST_F(ObjectInsertIntegrationTest, XmlInsertWithNonUrlSafeName) {
@@ -103,13 +98,8 @@
   std::string actual(std::istreambuf_iterator<char>{stream}, {});
   EXPECT_EQ(expected, actual);
 
-<<<<<<< HEAD
-  StatusOr<void> status = client->DeleteObject(bucket_name, object_name);
-  ASSERT_TRUE(status.ok()) << "status=" << status.status();
-=======
-  auto status = client.DeleteObject(bucket_name, object_name);
-  ASSERT_TRUE(status.ok()) << "status=" << status;
->>>>>>> 4772af2a
+  auto status = client->DeleteObject(bucket_name, object_name);
+  ASSERT_TRUE(status.ok()) << "status=" << status;
 }
 
 TEST_F(ObjectInsertIntegrationTest, MultipartInsertWithNonUrlSafeName) {
@@ -133,13 +123,8 @@
   std::string actual(std::istreambuf_iterator<char>{stream}, {});
   EXPECT_EQ(expected, actual);
 
-<<<<<<< HEAD
-  StatusOr<void> status = client->DeleteObject(bucket_name, object_name);
-  ASSERT_TRUE(status.ok()) << "status=" << status.status();
-=======
-  auto status = client.DeleteObject(bucket_name, object_name);
-  ASSERT_TRUE(status.ok()) << "status=" << status;
->>>>>>> 4772af2a
+  auto status = client->DeleteObject(bucket_name, object_name);
+  ASSERT_TRUE(status.ok()) << "status=" << status;
 }
 
 TEST_F(ObjectInsertIntegrationTest, InsertWithMD5) {
@@ -164,13 +149,8 @@
   std::string actual(std::istreambuf_iterator<char>{stream}, {});
   EXPECT_EQ(expected, actual);
 
-<<<<<<< HEAD
-  StatusOr<void> status = client->DeleteObject(bucket_name, object_name);
-  ASSERT_TRUE(status.ok()) << "status=" << status.status();
-=======
-  auto status = client.DeleteObject(bucket_name, object_name);
-  ASSERT_TRUE(status.ok()) << "status=" << status;
->>>>>>> 4772af2a
+  auto status = client->DeleteObject(bucket_name, object_name);
+  ASSERT_TRUE(status.ok()) << "status=" << status;
 }
 
 TEST_F(ObjectInsertIntegrationTest, InsertWithComputedMD5) {
@@ -195,13 +175,8 @@
   std::string actual(std::istreambuf_iterator<char>{stream}, {});
   EXPECT_EQ(expected, actual);
 
-<<<<<<< HEAD
-  StatusOr<void> status = client->DeleteObject(bucket_name, object_name);
-  ASSERT_TRUE(status.ok()) << "status=" << status.status();
-=======
-  auto status = client.DeleteObject(bucket_name, object_name);
-  ASSERT_TRUE(status.ok()) << "status=" << status;
->>>>>>> 4772af2a
+  auto status = client->DeleteObject(bucket_name, object_name);
+  ASSERT_TRUE(status.ok()) << "status=" << status;
 }
 
 TEST_F(ObjectInsertIntegrationTest, XmlInsertWithMD5) {
@@ -226,13 +201,8 @@
   std::string actual(std::istreambuf_iterator<char>{stream}, {});
   EXPECT_EQ(expected, actual);
 
-<<<<<<< HEAD
-  StatusOr<void> status = client->DeleteObject(bucket_name, object_name);
-  ASSERT_TRUE(status.ok()) << "status=" << status.status();
-=======
-  auto status = client.DeleteObject(bucket_name, object_name);
-  ASSERT_TRUE(status.ok()) << "status=" << status;
->>>>>>> 4772af2a
+  auto status = client->DeleteObject(bucket_name, object_name);
+  ASSERT_TRUE(status.ok()) << "status=" << status;
 }
 
 TEST_F(ObjectInsertIntegrationTest, InsertWithMetadata) {
@@ -262,13 +232,8 @@
   std::string actual(std::istreambuf_iterator<char>{stream}, {});
   EXPECT_EQ(expected, actual);
 
-<<<<<<< HEAD
-  StatusOr<void> status = client->DeleteObject(bucket_name, object_name);
-  ASSERT_TRUE(status.ok()) << "status=" << status.status();
-=======
-  auto status = client.DeleteObject(bucket_name, object_name);
-  ASSERT_TRUE(status.ok()) << "status=" << status;
->>>>>>> 4772af2a
+  auto status = client->DeleteObject(bucket_name, object_name);
+  ASSERT_TRUE(status.ok()) << "status=" << status;
 }
 
 TEST_F(ObjectInsertIntegrationTest, InsertPredefinedAclAuthenticatedRead) {
@@ -288,13 +253,8 @@
                                          .set_role("READER")))
       << *meta;
 
-<<<<<<< HEAD
-  StatusOr<void> status = client->DeleteObject(bucket_name, object_name);
-  ASSERT_TRUE(status.ok()) << "status=" << status.status();
-=======
-  auto status = client.DeleteObject(bucket_name, object_name);
-  ASSERT_TRUE(status.ok()) << "status=" << status;
->>>>>>> 4772af2a
+  auto status = client->DeleteObject(bucket_name, object_name);
+  ASSERT_TRUE(status.ok()) << "status=" << status;
 }
 
 TEST_F(ObjectInsertIntegrationTest, InsertPredefinedAclBucketOwnerFullControl) {
@@ -319,13 +279,8 @@
                    ObjectAccessControl().set_entity(owner).set_role("OWNER")))
       << *meta;
 
-<<<<<<< HEAD
-  StatusOr<void> status = client->DeleteObject(bucket_name, object_name);
-  ASSERT_TRUE(status.ok()) << "status=" << status.status();
-=======
-  auto status = client.DeleteObject(bucket_name, object_name);
-  ASSERT_TRUE(status.ok()) << "status=" << status;
->>>>>>> 4772af2a
+  auto status = client->DeleteObject(bucket_name, object_name);
+  ASSERT_TRUE(status.ok()) << "status=" << status;
 }
 
 TEST_F(ObjectInsertIntegrationTest, InsertPredefinedAclBucketOwnerRead) {
@@ -351,13 +306,8 @@
                    ObjectAccessControl().set_entity(owner).set_role("READER")))
       << *meta;
 
-<<<<<<< HEAD
-  StatusOr<void> status = client->DeleteObject(bucket_name, object_name);
-  ASSERT_TRUE(status.ok()) << "status=" << status.status();
-=======
-  auto status = client.DeleteObject(bucket_name, object_name);
-  ASSERT_TRUE(status.ok()) << "status=" << status;
->>>>>>> 4772af2a
+  auto status = client->DeleteObject(bucket_name, object_name);
+  ASSERT_TRUE(status.ok()) << "status=" << status;
 }
 
 TEST_F(ObjectInsertIntegrationTest, InsertPredefinedAclPrivate) {
@@ -379,13 +329,8 @@
                                          .set_role("OWNER")))
       << *meta;
 
-<<<<<<< HEAD
-  StatusOr<void> status = client->DeleteObject(bucket_name, object_name);
-  ASSERT_TRUE(status.ok()) << "status=" << status.status();
-=======
-  auto status = client.DeleteObject(bucket_name, object_name);
-  ASSERT_TRUE(status.ok()) << "status=" << status;
->>>>>>> 4772af2a
+  auto status = client->DeleteObject(bucket_name, object_name);
+  ASSERT_TRUE(status.ok()) << "status=" << status;
 }
 
 TEST_F(ObjectInsertIntegrationTest, InsertPredefinedAclProjectPrivate) {
@@ -406,13 +351,8 @@
                                          .set_role("OWNER")))
       << *meta;
 
-<<<<<<< HEAD
-  StatusOr<void> status = client->DeleteObject(bucket_name, object_name);
-  ASSERT_TRUE(status.ok()) << "status=" << status.status();
-=======
-  auto status = client.DeleteObject(bucket_name, object_name);
-  ASSERT_TRUE(status.ok()) << "status=" << status;
->>>>>>> 4772af2a
+  auto status = client->DeleteObject(bucket_name, object_name);
+  ASSERT_TRUE(status.ok()) << "status=" << status;
 }
 
 TEST_F(ObjectInsertIntegrationTest, InsertPredefinedAclPublicRead) {
@@ -432,13 +372,8 @@
              ObjectAccessControl().set_entity("allUsers").set_role("READER")))
       << *meta;
 
-<<<<<<< HEAD
-  StatusOr<void> status = client->DeleteObject(bucket_name, object_name);
-  ASSERT_TRUE(status.ok()) << "status=" << status.status();
-=======
-  auto status = client.DeleteObject(bucket_name, object_name);
-  ASSERT_TRUE(status.ok()) << "status=" << status;
->>>>>>> 4772af2a
+  auto status = client->DeleteObject(bucket_name, object_name);
+  ASSERT_TRUE(status.ok()) << "status=" << status;
 }
 
 TEST_F(ObjectInsertIntegrationTest, XmlInsertPredefinedAclAuthenticatedRead) {
@@ -462,13 +397,8 @@
                                          .set_role("READER")))
       << *meta;
 
-<<<<<<< HEAD
-  StatusOr<void> status = client->DeleteObject(bucket_name, object_name);
-  ASSERT_TRUE(status.ok()) << "status=" << status.status();
-=======
-  auto status = client.DeleteObject(bucket_name, object_name);
-  ASSERT_TRUE(status.ok()) << "status=" << status;
->>>>>>> 4772af2a
+  auto status = client->DeleteObject(bucket_name, object_name);
+  ASSERT_TRUE(status.ok()) << "status=" << status;
 }
 
 TEST_F(ObjectInsertIntegrationTest,
@@ -498,13 +428,8 @@
                    ObjectAccessControl().set_entity(owner).set_role("OWNER")))
       << *meta;
 
-<<<<<<< HEAD
-  StatusOr<void> status = client->DeleteObject(bucket_name, object_name);
-  ASSERT_TRUE(status.ok()) << "status=" << status.status();
-=======
-  auto status = client.DeleteObject(bucket_name, object_name);
-  ASSERT_TRUE(status.ok()) << "status=" << status;
->>>>>>> 4772af2a
+  auto status = client->DeleteObject(bucket_name, object_name);
+  ASSERT_TRUE(status.ok()) << "status=" << status;
 }
 
 TEST_F(ObjectInsertIntegrationTest, XmlInsertPredefinedAclBucketOwnerRead) {
@@ -533,13 +458,8 @@
                    ObjectAccessControl().set_entity(owner).set_role("READER")))
       << *meta;
 
-<<<<<<< HEAD
-  StatusOr<void> status = client->DeleteObject(bucket_name, object_name);
-  ASSERT_TRUE(status.ok()) << "status=" << status.status();
-=======
-  auto status = client.DeleteObject(bucket_name, object_name);
-  ASSERT_TRUE(status.ok()) << "status=" << status;
->>>>>>> 4772af2a
+  auto status = client->DeleteObject(bucket_name, object_name);
+  ASSERT_TRUE(status.ok()) << "status=" << status;
 }
 
 TEST_F(ObjectInsertIntegrationTest, XmlInsertPredefinedAclPrivate) {
@@ -564,13 +484,8 @@
                                          .set_role("OWNER")))
       << *meta;
 
-<<<<<<< HEAD
-  StatusOr<void> status = client->DeleteObject(bucket_name, object_name);
-  ASSERT_TRUE(status.ok()) << "status=" << status.status();
-=======
-  auto status = client.DeleteObject(bucket_name, object_name);
-  ASSERT_TRUE(status.ok()) << "status=" << status;
->>>>>>> 4772af2a
+  auto status = client->DeleteObject(bucket_name, object_name);
+  ASSERT_TRUE(status.ok()) << "status=" << status;
 }
 
 TEST_F(ObjectInsertIntegrationTest, XmlInsertPredefinedAclProjectPrivate) {
@@ -595,13 +510,8 @@
                                          .set_role("OWNER")))
       << *meta;
 
-<<<<<<< HEAD
-  StatusOr<void> status = client->DeleteObject(bucket_name, object_name);
-  ASSERT_TRUE(status.ok()) << "status=" << status.status();
-=======
-  auto status = client.DeleteObject(bucket_name, object_name);
-  ASSERT_TRUE(status.ok()) << "status=" << status;
->>>>>>> 4772af2a
+  auto status = client->DeleteObject(bucket_name, object_name);
+  ASSERT_TRUE(status.ok()) << "status=" << status;
 }
 
 TEST_F(ObjectInsertIntegrationTest, XmlInsertPredefinedAclPublicRead) {
@@ -625,13 +535,8 @@
              ObjectAccessControl().set_entity("allUsers").set_role("READER")))
       << *meta;
 
-<<<<<<< HEAD
-  StatusOr<void> status = client->DeleteObject(bucket_name, object_name);
-  ASSERT_TRUE(status.ok()) << "status=" << status.status();
-=======
-  auto status = client.DeleteObject(bucket_name, object_name);
-  ASSERT_TRUE(status.ok()) << "status=" << status;
->>>>>>> 4772af2a
+  auto status = client->DeleteObject(bucket_name, object_name);
+  ASSERT_TRUE(status.ok()) << "status=" << status;
 }
 
 /**
@@ -792,13 +697,8 @@
 
   EXPECT_EQ("text/plain", meta->content_type());
 
-<<<<<<< HEAD
-  StatusOr<void> status = client->DeleteObject(bucket_name, object_name);
-  ASSERT_TRUE(status.ok()) << "status=" << status.status();
-=======
-  auto status = client.DeleteObject(bucket_name, object_name);
-  ASSERT_TRUE(status.ok()) << "status=" << status;
->>>>>>> 4772af2a
+  auto status = client->DeleteObject(bucket_name, object_name);
+  ASSERT_TRUE(status.ok()) << "status=" << status;
 }
 
 TEST_F(ObjectInsertIntegrationTest, InsertFailure) {
@@ -822,13 +722,8 @@
       bucket_name, object_name, expected, IfGenerationMatch(0));
   EXPECT_FALSE(failure.ok()) << "metadata=" << *failure;
 
-<<<<<<< HEAD
-  StatusOr<void> status = client->DeleteObject(bucket_name, object_name);
-  ASSERT_TRUE(status.ok()) << "status=" << status.status();
-=======
-  auto status = client.DeleteObject(bucket_name, object_name);
-  ASSERT_TRUE(status.ok()) << "status=" << status;
->>>>>>> 4772af2a
+  auto status = client->DeleteObject(bucket_name, object_name);
+  ASSERT_TRUE(status.ok()) << "status=" << status;
 }
 
 TEST_F(ObjectInsertIntegrationTest, InsertXmlFailure) {
@@ -853,13 +748,8 @@
       bucket_name, object_name, expected, Fields(""), IfGenerationMatch(0));
   EXPECT_FALSE(failure.ok()) << "metadata=" << *failure;
 
-<<<<<<< HEAD
-  StatusOr<void> status = client->DeleteObject(bucket_name, object_name);
-  ASSERT_TRUE(status.ok()) << "status=" << status.status();
-=======
-  auto status = client.DeleteObject(bucket_name, object_name);
-  ASSERT_TRUE(status.ok()) << "status=" << status;
->>>>>>> 4772af2a
+  auto status = client->DeleteObject(bucket_name, object_name);
+  ASSERT_TRUE(status.ok()) << "status=" << status;
 }
 
 }  // anonymous namespace
