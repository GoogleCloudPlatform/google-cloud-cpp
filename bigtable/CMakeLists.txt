# Copyright 2017 Google Inc.
#
# Licensed under the Apache License, Version 2.0 (the "License");
# you may not use this file except in compliance with the License.
# You may obtain a copy of the License at
#
#     http://www.apache.org/licenses/LICENSE-2.0
#
# Unless required by applicable law or agreed to in writing, software
# distributed under the License is distributed on an "AS IS" BASIS,
# WITHOUT WARRANTIES OR CONDITIONS OF ANY KIND, either express or implied.
# See the License for the specific language governing permissions and
# limitations under the License.

# This should be included from the top level CMakeLists file

# Configure the Compiler options, we will be using C++11 features.
set(CMAKE_CXX_STANDARD 11)
set(CMAKE_CXX_STANDARD_REQUIRED ON)

# Turn on all available warnings and turn warnings into errors to
# stop the build if any warning is emitted.  We do this in each
# subdirectory because setting this for the top-level CMakeLists
# breaks submodules (such as gRPC) that do not conform to such an
# strict setting.
include(CheckCXXCompilerFlag)
if (NOT MSVC)
    CHECK_CXX_COMPILER_FLAG(-Werror COMPILER_SUPPORTS_WERROR)
    if (COMPILER_SUPPORTS_WERROR)
        set(CMAKE_CXX_FLAGS "${CMAKE_CXX_FLAGS} -Werror")
    endif ()
    CHECK_CXX_COMPILER_FLAG(-Wall COMPILER_SUPPORTS_WALL)
    if (COMPILER_SUPPORTS_WALL)
        set(CMAKE_CXX_FLAGS "${CMAKE_CXX_FLAGS} -Wall")
    endif ()
endif ()

# If possible, enable a code coverage build type.
include(${PROJECT_SOURCE_DIR}/cmake/EnableCoverage.cmake)

# Include the functions to enable Clang sanitizers.
include(${PROJECT_SOURCE_DIR}/cmake/EnableSanitizers.cmake)

# Include support for clang-tidy if available
include(${PROJECT_SOURCE_DIR}/cmake/EnableClangTidy.cmake)

# We use abseil.io .
set(BUILD_TESTING OFF)
include(${PROJECT_SOURCE_DIR}/cmake/IncludeAbseil.cmake)
if (ABSEIL_ROOT_DIR)
    include_directories(${ABSEIL_INCLUDE_DIRS})
endif (ABSEIL_ROOT_DIR)

# Configure the location of proto files, particulary the googleapis protos.
include_directories(${GRPCPP_INCLUDE_DIRS} ${GRPC_INCLUDE_DIRS} ${PROTOBUF_INCLUDE_DIRS})
set(PROTOBUF_IMPORT_DIRS "${PROJECT_THIRD_PARTY_DIR}/googleapis" "${PROJECT_SOURCE_DIR}")
if(GRPC_ROOT_DIR)
    list(INSERT PROTOBUF_IMPORT_DIRS 0 "${GRPC_ROOT_DIR}/third_party/protobuf/src")
    include_directories("${GRPC_ROOT_DIR}/third_party/protobuf/src")
endif(GRPC_ROOT_DIR)

# Include the functions to compile proto files.
include(${PROJECT_SOURCE_DIR}/cmake/CompileProtos.cmake)
PROTOBUF_GENERATE_CPP(PROTO_SOURCES PROTO_HDRS
    ${PROJECT_THIRD_PARTY_DIR}/googleapis/google/bigtable/admin/v2/bigtable_instance_admin.proto
    ${PROJECT_THIRD_PARTY_DIR}/googleapis/google/bigtable/admin/v2/bigtable_table_admin.proto
    ${PROJECT_THIRD_PARTY_DIR}/googleapis/google/bigtable/admin/v2/common.proto
    ${PROJECT_THIRD_PARTY_DIR}/googleapis/google/bigtable/admin/v2/instance.proto
    ${PROJECT_THIRD_PARTY_DIR}/googleapis/google/bigtable/admin/v2/table.proto
    ${PROJECT_THIRD_PARTY_DIR}/googleapis/google/bigtable/v2/bigtable.proto
    ${PROJECT_THIRD_PARTY_DIR}/googleapis/google/bigtable/v2/data.proto
    ${PROJECT_THIRD_PARTY_DIR}/googleapis/google/longrunning/operations.proto
    ${PROJECT_THIRD_PARTY_DIR}/googleapis/google/rpc/status.proto
    ${PROJECT_THIRD_PARTY_DIR}/googleapis/google/rpc/error_details.proto
    ${PROJECT_THIRD_PARTY_DIR}/googleapis/google/api/annotations.proto
    ${PROJECT_THIRD_PARTY_DIR}/googleapis/google/api/auth.proto
    ${PROJECT_THIRD_PARTY_DIR}/googleapis/google/api/http.proto)
GRPC_GENERATE_CPP_MOCKS(GRPCPP_SOURCES GRPCPP_HDRS GRPC_MOCK_HDRS
    ${PROJECT_THIRD_PARTY_DIR}/googleapis/google/bigtable/admin/v2/bigtable_instance_admin.proto
    ${PROJECT_THIRD_PARTY_DIR}/googleapis/google/bigtable/admin/v2/bigtable_table_admin.proto
    ${PROJECT_THIRD_PARTY_DIR}/googleapis/google/bigtable/v2/bigtable.proto
    ${PROJECT_THIRD_PARTY_DIR}/googleapis/google/longrunning/operations.proto)
include_directories("${PROJECT_SOURCE_DIR}" "${CMAKE_CURRENT_BINARY_DIR}")

# Create a library with the generated files from the relevant protos.
add_library(bigtable_protos ${PROTO_SOURCES} ${PROTO_HDRS} ${GRPCPP_SOURCES} ${GRPCPP_HDRS})
target_link_libraries(bigtable_protos ${GRPCPP_LIBRARIES} ${GRPC_LIBRARIES} ${PROTOBUF_LIBRARIES})

# Enable unit tests
enable_testing()

# the client library
add_library(bigtable_client
    client/cell.h
    client/client_options.h
    client/client_options.cc
    client/data_client.h
    client/data_client.cc
    client/internal/bulk_mutator.h
    client/internal/bulk_mutator.cc
    client/internal/conjunction.h
    client/internal/prefix_range_end.h
    client/internal/prefix_range_end.cc
    client/internal/readrowsparser.h
    client/internal/readrowsparser.cc
    client/internal/rowreaderiterator.h
    client/internal/rowreaderiterator.cc
    client/filters.h
    client/filters.cc
    client/idempotent_mutation_policy.h
    client/idempotent_mutation_policy.cc
    client/mutations.h
    client/mutations.cc
    client/row.h
<<<<<<< HEAD
    client/row_reader.h
    client/row_reader.cc
=======
    client/row_range.h
    client/row_range.cc
>>>>>>> f78b72a0
    client/row_set.h
    client/rpc_backoff_policy.h
    client/rpc_backoff_policy.cc
    client/rpc_retry_policy.h
    client/rpc_retry_policy.cc
    client/table.h
    client/table.cc
    client/version.h)
target_link_libraries(bigtable_client
    bigtable_protos absl::strings
    ${GRPCPP_LIBRARIES} ${GRPC_LIBRARIES} ${PROTOBUF_LIBRARIES})

add_library(bigtable_client_testing
    client/testing/chrono_literals.h
    client/testing/mock_data_client.h
    client/testing/table_test_fixture.h
    client/testing/table_test_fixture.cc)
target_link_libraries(bigtable_client_testing
    bigtable_client bigtable_protos absl::strings gmock
    ${GRPCPP_LIBRARIES} ${GRPC_LIBRARIES} ${PROTOBUF_LIBRARIES})

# the admin library
add_library(bigtable_admin_client
    admin/admin_client.h
    admin/admin_client.cc
    admin/column_family.h
    admin/table_admin.h
    admin/table_admin.cc
    admin/table_config.h
    admin/table_config.cc)
target_link_libraries(bigtable_admin_client bigtable_client bigtable_protos
    absl::strings ${GRPCPP_LIBRARIES} ${GRPC_LIBRARIES} ${PROTOBUF_LIBRARIES})

option(BIGTABLE_CLIENT_CLANG_TIDY
    "If set compiles the Cloud Bigtable client with clang-tidy."
    "")
if (CLANG_TIDY_EXE AND BIGTABLE_CLIENT_CLANG_TIDY)
    message(STATUS "clang-tidy build enabled.")
    set_target_properties(
        bigtable_client PROPERTIES
        CXX_CLANG_TIDY "${CLANG_TIDY_EXE}"
    )
    set_target_properties(
        bigtable_admin_client PROPERTIES
        CXX_CLANG_TIDY "${CLANG_TIDY_EXE}"
    )
endif ()

# Define custom targets to simplify the scan-build scripts.
add_custom_target(depends-local)
add_dependencies(depends-local absl::strings gmock bigtable_protos)

# All tests get added to this target below.
add_custom_target(tests-local)

# List the unit tests, then setup the targets and dependencies.
set(bigtable_client_unit_tests
    client/cell_test.cc
    client/client_options_test.cc
    client/filters_test.cc
    client/force_sanitizer_failures_test.cc
    client/idempotent_mutation_policy_test.cc
    client/internal/bulk_mutator_test.cc
    client/internal/prefix_range_end_test.cc
    client/internal/readrowsparser_test.cc
    client/mutations_test.cc
    client/table_apply_test.cc
    client/table_bulk_apply_test.cc
    client/table_readrows_test.cc
    client/table_test.cc
    client/row_reader_test.cc
    client/row_test.cc
    client/row_range_test.cc
    client/row_set_test.cc
    client/rpc_backoff_policy_test.cc
    client/rpc_retry_policy_test.cc)
foreach (fname ${bigtable_client_unit_tests})
    string(REPLACE "/" "_" target ${fname})
    string(REPLACE ".cc" "" target ${target})
    add_executable(${target} ${fname})
    get_target_property(tname ${target} NAME)
    target_link_libraries(${target}
        bigtable_client_testing bigtable_client bigtable_protos
        gmock absl::strings ${GRPCPP_LIBRARIES} ${GRPC_LIBRARIES}
        ${PROTOBUF_LIBRARIES})
    add_test(NAME ${tname} COMMAND ${target})
    get_target_property(sources ${target} SOURCES)
    add_dependencies(tests-local ${target})
endforeach ()

# List the unit tests, then setup the targets and dependencies.
set(bigtable_admin_unit_tests
    admin/admin_client_test.cc
    admin/column_family_test.cc
    admin/table_admin_test.cc
    admin/table_config_test.cc)
foreach (fname ${bigtable_admin_unit_tests})
    string(REPLACE "/" "_" target ${fname})
    string(REPLACE ".cc" "" target ${target})
    add_executable(${target} ${fname})
    get_target_property(tname ${target} NAME)
    target_link_libraries(${target}
        bigtable_client_testing bigtable_admin_client bigtable_client
        bigtable_protos gmock absl::strings
        ${GRPCPP_LIBRARIES} ${GRPC_LIBRARIES} ${PROTOBUF_LIBRARIES})
    add_test(NAME ${tname} COMMAND ${target})
    get_target_property(sources ${target} SOURCES)
    add_dependencies(tests-local ${target})
endforeach ()

# Create a single executable that rolls up all the tests, this is convenient
# for CLion and other IDEs.
add_executable(bigtable_client_all_tests
    ${bigtable_client_unit_tests} ${bigtable_admin_unit_tests})
target_link_libraries(bigtable_client_all_tests
    bigtable_client_testing bigtable_admin_client bigtable_client
    bigtable_protos gmock absl::strings
    ${GRPCPP_LIBRARIES} ${GRPC_LIBRARIES} ${PROTOBUF_LIBRARIES})
add_dependencies(tests-local bigtable_client_all_tests)

option(FORCE_SANITIZER_ERRORS
    "If set, enable tests that force errors detected by the sanitizers."
    "")
if (FORCE_SANITIZER_ERRORS)
    target_compile_definitions(client_force_sanitizer_failures_test
            PRIVATE -DBIGTABLE_CLIENT_FORCE_SANITIZER_ERRORS)
endif (FORCE_SANITIZER_ERRORS)

option(FORCE_STATIC_ANALYZER_ERRORS
    "If set, enable tests that force errors detected by the static analyzer."
    "")
if (FORCE_STATIC_ANALYZER_ERRORS)
    target_compile_definitions(client_force_sanitizer_failures_test
        PRIVATE -DBIGTABLE_CLIENT_FORCE_STATIC_ANALYZER_ERRORS)
endif (FORCE_STATIC_ANALYZER_ERRORS)

# The integration tests, these are simply programs that connect to the
# Cloud Bigtable emulator.
add_executable(data_integration_test tests/data_integration_test.cc)
target_link_libraries(data_integration_test
    bigtable_admin_client bigtable_client bigtable_protos absl::strings
    ${GRPCPP_LIBRARIES} ${GRPC_LIBRARIES} ${PROTOBUF_LIBRARIES})
add_dependencies(tests-local data_integration_test)

# An integration test for bigtable::TableAdmin.
add_executable(admin_integration_test tests/admin_integration_test.cc)
target_link_libraries(admin_integration_test
    bigtable_admin_client bigtable_client bigtable_protos absl::strings
    ${GRPCPP_LIBRARIES} ${GRPC_LIBRARIES} ${PROTOBUF_LIBRARIES})
add_dependencies(tests-local admin_integration_test)

# An integration test for bigtable::Filter.
add_executable(filters_integration_test tests/filters_integration_test.cc)
target_link_libraries(filters_integration_test
    gmock bigtable_admin_client bigtable_client bigtable_protos
    ${GRPCPP_LIBRARIES} ${GRPC_LIBRARIES} ${PROTOBUF_LIBRARIES})
add_dependencies(tests-local filters_integration_test)

# Define the install target
get_property(LIB64 GLOBAL PROPERTY FIND_LIBRARY_USE_LIB64_PATHS)
if ("${LIB64}" STREQUAL "TRUE")
    set(LIBSUFFIX 64)
else()
    set(LIBSUFFIX "")
endif()
set(INSTALL_LIB_DIR lib${LIBSUFFIX} CACHE PATH "Installation directory for libraries")
install(TARGETS bigtable_admin_client bigtable_client bigtable_protos
    RUNTIME DESTINATION bin
    LIBRARY DESTINATION ${INSTALL_LIB_DIR}
    ARCHIVE DESTINATION ${INSTALL_LIB_DIR})
install(DIRECTORY client/ DESTINATION include/bigtable/client FILES_MATCHING PATTERN "*.h")
install(DIRECTORY admin/ DESTINATION include/bigtable/admin FILES_MATCHING PATTERN "*.h")
install(DIRECTORY ../third_party/abseil/absl DESTINATION include/bigtable FILES_MATCHING PATTERN "*.h")
install(DIRECTORY ../third_party/abseil/absl DESTINATION include/bigtable FILES_MATCHING PATTERN "*.inc")
install(DIRECTORY ${CMAKE_BINARY_DIR}/bigtable/google/ DESTINATION include/bigtable/google FILES_MATCHING PATTERN "*.h")<|MERGE_RESOLUTION|>--- conflicted
+++ resolved
@@ -112,13 +112,10 @@
     client/mutations.h
     client/mutations.cc
     client/row.h
-<<<<<<< HEAD
+    client/row_range.h
+    client/row_range.cc
     client/row_reader.h
     client/row_reader.cc
-=======
-    client/row_range.h
-    client/row_range.cc
->>>>>>> f78b72a0
     client/row_set.h
     client/rpc_backoff_policy.h
     client/rpc_backoff_policy.cc
