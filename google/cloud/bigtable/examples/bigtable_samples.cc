--- conflicted
+++ resolved
@@ -302,7 +302,19 @@
 }
 //! [wait for consistency check]
 
-<<<<<<< HEAD
+//! [list snapshots]
+void ListSnapshots(google::cloud::bigtable::TableAdmin admin,
+                   std::string const& cluster_id_str) {
+  google::cloud::bigtable::ClusterId cluster_id(cluster_id_str);
+
+  auto snapshot_list = admin.ListSnapshots(cluster_id);
+  std::cout << "Snapshot Name List" << std::endl;
+  for (auto const& snapshot : snapshot_list) {
+    std::cout << "Snapshot Name:" << snapshot.name() << std::endl;
+  }
+}
+//! [list snapshots]
+
 //! [delete snapshot]
 void DeleteSnapshot(google::cloud::bigtable::TableAdmin admin,
                     std::string const& cluster_id_str,
@@ -312,20 +324,6 @@
   admin.DeleteSnapshot(cluster_id, snapshot_id);
 }
 //! [delete snapshot]
-=======
-//! [list snapshots]
-void ListSnapshots(google::cloud::bigtable::TableAdmin admin,
-                   std::string const& cluster_id_str) {
-  google::cloud::bigtable::ClusterId cluster_id(cluster_id_str);
-
-  auto snapshot_list = admin.ListSnapshots(cluster_id);
-  std::cout << "Snapshot Name List" << std::endl;
-  for (auto const& snapshot : snapshot_list) {
-    std::cout << "Snapshot Name:" << snapshot.name() << std::endl;
-  }
-}
-//! [list snapshots]
->>>>>>> f352687b
 
 //! [sample row keys]
 void SampleRows(google::cloud::bigtable::Table table) {
