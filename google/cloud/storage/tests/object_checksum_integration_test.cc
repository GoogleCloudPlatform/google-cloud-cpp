--- conflicted
+++ resolved
@@ -79,13 +79,8 @@
   std::string actual(std::istreambuf_iterator<char>{stream}, {});
   EXPECT_EQ(expected, actual);
 
-<<<<<<< HEAD
-  StatusOr<void> status = client->DeleteObject(bucket_name, object_name);
-  EXPECT_TRUE(status.ok()) << "status=" << status.status();
-=======
-  auto status = client.DeleteObject(bucket_name, object_name);
-  EXPECT_TRUE(status.ok()) << "status=" << status;
->>>>>>> 4772af2a
+  auto status = client->DeleteObject(bucket_name, object_name);
+  EXPECT_TRUE(status.ok()) << "status=" << status;
 }
 
 TEST_F(ObjectChecksumIntegrationTest, XmlInsertWithCrc32c) {
@@ -111,13 +106,8 @@
   std::string actual(std::istreambuf_iterator<char>{stream}, {});
   EXPECT_EQ(expected, actual);
 
-<<<<<<< HEAD
-  StatusOr<void> status = client->DeleteObject(bucket_name, object_name);
-  EXPECT_TRUE(status.ok()) << "status=" << status.status();
-=======
-  auto status = client.DeleteObject(bucket_name, object_name);
-  EXPECT_TRUE(status.ok()) << "status=" << status;
->>>>>>> 4772af2a
+  auto status = client->DeleteObject(bucket_name, object_name);
+  EXPECT_TRUE(status.ok()) << "status=" << status;
 }
 
 TEST_F(ObjectChecksumIntegrationTest, InsertWithCrc32cFailure) {
@@ -175,13 +165,8 @@
   std::string actual(std::istreambuf_iterator<char>{stream}, {});
   EXPECT_EQ(expected, actual);
 
-<<<<<<< HEAD
-  StatusOr<void> status = client->DeleteObject(bucket_name, object_name);
-  EXPECT_TRUE(status.ok()) << "status=" << status.status();
-=======
-  auto status = client.DeleteObject(bucket_name, object_name);
-  EXPECT_TRUE(status.ok()) << "status=" << status;
->>>>>>> 4772af2a
+  auto status = client->DeleteObject(bucket_name, object_name);
+  EXPECT_TRUE(status.ok()) << "status=" << status;
 }
 
 /// @test Verify that CRC32C checksums are computed by default.
@@ -277,13 +262,8 @@
   EXPECT_EQ(stream.received_hash(), stream.computed_hash());
   EXPECT_THAT(stream.received_hash(), HasSubstr(meta->crc32c()));
 
-<<<<<<< HEAD
-  StatusOr<void> status = client->DeleteObject(bucket_name, object_name);
-  EXPECT_TRUE(status.ok()) << "status=" << status.status();
-=======
-  auto status = client.DeleteObject(bucket_name, object_name);
-  EXPECT_TRUE(status.ok()) << "status=" << status;
->>>>>>> 4772af2a
+  auto status = client->DeleteObject(bucket_name, object_name);
+  EXPECT_TRUE(status.ok()) << "status=" << status;
 }
 
 /// @test Verify that CRC32C checksums are computed by default on downloads.
@@ -309,13 +289,8 @@
   EXPECT_EQ(stream.received_hash(), stream.computed_hash());
   EXPECT_THAT(stream.received_hash(), HasSubstr(meta->crc32c()));
 
-<<<<<<< HEAD
-  StatusOr<void> status = client->DeleteObject(bucket_name, object_name);
-  EXPECT_TRUE(status.ok()) << "status=" << status.status();
-=======
-  auto status = client.DeleteObject(bucket_name, object_name);
-  EXPECT_TRUE(status.ok()) << "status=" << status;
->>>>>>> 4772af2a
+  auto status = client->DeleteObject(bucket_name, object_name);
+  EXPECT_TRUE(status.ok()) << "status=" << status;
 }
 
 /// @test Verify that CRC32C checksums are computed by default on uploads.
@@ -341,13 +316,8 @@
   EXPECT_EQ(os.received_hash(), os.computed_hash());
   EXPECT_THAT(os.received_hash(), HasSubstr(expected_crc32c));
 
-<<<<<<< HEAD
-  StatusOr<void> status = client->DeleteObject(bucket_name, object_name);
-  EXPECT_TRUE(status.ok()) << "status=" << status.status();
-=======
-  auto status = client.DeleteObject(bucket_name, object_name);
-  EXPECT_TRUE(status.ok()) << "status=" << status;
->>>>>>> 4772af2a
+  auto status = client->DeleteObject(bucket_name, object_name);
+  EXPECT_TRUE(status.ok()) << "status=" << status;
 }
 
 /// @test Verify that CRC32C checksums are computed by default on uploads.
@@ -372,13 +342,8 @@
   EXPECT_EQ(os.received_hash(), os.computed_hash());
   EXPECT_THAT(os.received_hash(), HasSubstr(expected_crc32c));
 
-<<<<<<< HEAD
-  StatusOr<void> status = client->DeleteObject(bucket_name, object_name);
-  EXPECT_TRUE(status.ok()) << "status=" << status.status();
-=======
-  auto status = client.DeleteObject(bucket_name, object_name);
-  EXPECT_TRUE(status.ok()) << "status=" << status;
->>>>>>> 4772af2a
+  auto status = client->DeleteObject(bucket_name, object_name);
+  EXPECT_TRUE(status.ok()) << "status=" << status;
 }
 
 /// @test Verify that CRC32C checksum mismatches are reported by default on
@@ -424,13 +389,8 @@
   EXPECT_FALSE(stream.status().ok());
 #endif  // GOOGLE_CLOUD_CPP_HAVE_EXCEPTIONS
 
-<<<<<<< HEAD
-  StatusOr<void> status = client->DeleteObject(bucket_name, object_name);
-  EXPECT_TRUE(status.ok()) << "status=" << status.status();
-=======
-  auto status = client.DeleteObject(bucket_name, object_name);
-  EXPECT_TRUE(status.ok()) << "status=" << status;
->>>>>>> 4772af2a
+  auto status = client->DeleteObject(bucket_name, object_name);
+  EXPECT_TRUE(status.ok()) << "status=" << status;
 }
 
 /// @test Verify that CRC32C checksum mismatches are reported by default on
@@ -476,13 +436,8 @@
   EXPECT_NE(stream.received_hash(), stream.computed_hash());
 #endif  // GOOGLE_CLOUD_CPP_HAVE_EXCEPTIONS
 
-<<<<<<< HEAD
-  StatusOr<void> status = client->DeleteObject(bucket_name, object_name);
-  EXPECT_TRUE(status.ok()) << "status=" << status.status();
-=======
-  auto status = client.DeleteObject(bucket_name, object_name);
-  EXPECT_TRUE(status.ok()) << "status=" << status;
->>>>>>> 4772af2a
+  auto status = client->DeleteObject(bucket_name, object_name);
+  EXPECT_TRUE(status.ok()) << "status=" << status;
 }
 
 /// @test Verify that CRC32C checksum mismatches are reported by default on
@@ -513,13 +468,8 @@
   EXPECT_TRUE(stream.metadata().ok());
   EXPECT_NE(stream.received_hash(), stream.computed_hash());
 
-<<<<<<< HEAD
-  StatusOr<void> status = client->DeleteObject(bucket_name, object_name);
-  EXPECT_TRUE(status.ok()) << "status=" << status.status();
-=======
-  auto status = client.DeleteObject(bucket_name, object_name);
-  EXPECT_TRUE(status.ok()) << "status=" << status;
->>>>>>> 4772af2a
+  auto status = client->DeleteObject(bucket_name, object_name);
+  EXPECT_TRUE(status.ok()) << "status=" << status;
 }
 
 /// @test Verify that CRC32C checksum mismatches are reported by default on
@@ -549,13 +499,8 @@
   EXPECT_TRUE(stream.metadata().ok());
   EXPECT_NE(stream.received_hash(), stream.computed_hash());
 
-<<<<<<< HEAD
-  StatusOr<void> status = client->DeleteObject(bucket_name, object_name);
-  EXPECT_TRUE(status.ok()) << "status=" << status.status();
-=======
-  auto status = client.DeleteObject(bucket_name, object_name);
-  EXPECT_TRUE(status.ok()) << "status=" << status;
->>>>>>> 4772af2a
+  auto status = client->DeleteObject(bucket_name, object_name);
+  EXPECT_TRUE(status.ok()) << "status=" << status;
 }
 
 }  // anonymous namespace
